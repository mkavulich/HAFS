--- conflicted
+++ resolved
@@ -45,15 +45,7 @@
 fi
 mkdir ${TOOLS_PATH}/build
 cd ${TOOLS_PATH}/build
-<<<<<<< HEAD
-cmake .. -DCMAKE_Fortran_COMPILER=ifort -DCMAKE_C_COMPILER=icc
-=======
-if [ $target = wcoss_cray ]; then
-  cmake .. -DCMAKE_Fortran_COMPILER=ftn -DCMAKE_C_COMPILER=cc -DBUILD_TYPE=RELEASE
-else
-  cmake .. -DCMAKE_Fortran_COMPILER=ifort -DCMAKE_C_COMPILER=icc -DBUILD_TYPE=RELEASE
-fi
->>>>>>> 1de6ea64
+cmake .. -DCMAKE_Fortran_COMPILER=ifort -DCMAKE_C_COMPILER=icc -DBUILD_TYPE=RELEASE
 #make -j 8
 make -j 8 VERBOSE=1
 make install
