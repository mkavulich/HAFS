--- conflicted
+++ resolved
@@ -89,7 +89,6 @@
 ./build_hycom_utils.sh > $logs_dir/build_hycom_utils.log 2>&1
 }
 
-<<<<<<< HEAD
 #------------------------------------
 # build ww3_utils 
 #------------------------------------
@@ -98,9 +97,6 @@
 ./build_ww3_utils.sh > $logs_dir/build_ww3_utils.log 2>&1
 }
 
-
-=======
->>>>>>> b8e4c0b9
 echo;echo " .... Build system finished .... "
 
 exit