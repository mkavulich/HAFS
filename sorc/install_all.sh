--- conflicted
+++ resolved
@@ -109,7 +109,6 @@
   ${CP} hafs_hycom_utils.fd/exec/hafs_timeinterp_forcing        ../exec/hafs_timeinterp_forcing.x
 }
 
-<<<<<<< HEAD
 #------------------------------------
 # install ww3_utils 
 #------------------------------------
@@ -137,8 +136,6 @@
 }
 
 
-=======
->>>>>>> b8e4c0b9
 echo;echo " .... Install system finished .... "
 
 exit