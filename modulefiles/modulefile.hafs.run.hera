--- conflicted
+++ resolved
@@ -45,10 +45,6 @@
 module use -a /scratch1/NCEPDEV/nems/emc.nemspara/soft/modulefiles
 module load esmf/8.1.0bs19
 
-<<<<<<< HEAD
-module load rocoto/1.3.2
-=======
 module load rocoto/1.3.3
->>>>>>> 515a623b
 
 module load intelpython/3.6.8