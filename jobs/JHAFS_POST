--- conflicted
+++ resolved
@@ -93,37 +93,7 @@
     module unload nemsio-intel/2.2.2
   fi
   if [ "$machine" = orion ]; then
-<<<<<<< HEAD
-    module unload hpc/1.0.0-beta1
-    module unload hpc-intel/2018.4
-    module unload hpc-impi/2018.4
-    module unload hdf5/1.10.6
-    module unload netcdf/4.7.4
-    module unload jasper/2.0.15
-    module unload zlib/1.2.11
-    module unload png/1.6.35
-    module unload g2/3.4.1
-    module unload g2tmpl/1.9.1
-    module unload w3emc/2.7.3
-    module unload w3nco/2.4.1
-    module unload sp/2.3.3
-    module unload ip/3.3.3
-    module unload bufr/11.4.0
-    module unload bacio/2.4.1
-    module unload sigio/2.3.2
-    module unload sfcio/1.4.1
-    module unload gfsio/1.4.1
-    module unload nemsio/2.5.2
-    module unload nemsiogfs/2.5.3
-    module unload landsfcutil/2.4.1
-    module unload crtm/2.3.0
-    module unload prod_util/1.2.1
-    module unload grib_util/1.2.1
-    module unload hdf5/1.10.5-parallel
-    module unload netcdf/4.7.2-parallel
-=======
     module unload nco netcdf hdf5
->>>>>>> 645ffb1e
   fi
   module use ${HOMEhafs}/sorc/hafs_post.fd/modulefiles
   module load post/v8.0.0-${machine}
