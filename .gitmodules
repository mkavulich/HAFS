--- conflicted
+++ resolved
@@ -1,14 +1,8 @@
 [submodule "ufs-weather-model"]
     path = sorc/hafs_forecast.fd
-<<<<<<< HEAD
     #url = https://github.com/ufs-community/ufs-weather-model.git
-    #branch = develop
     url = https://github.com/binli2337/ufs-weather-model
     branch = feature/hafsv1_mom6
-=======
-    url = https://github.com/ufs-community/ufs-weather-model.git
-    branch = production/hafs.v1
->>>>>>> 4a386e38
 [submodule "UFS_UTILS"]
     path = sorc/hafs_utils.fd
     url = https://github.com/hafs-community/UFS_UTILS.git
