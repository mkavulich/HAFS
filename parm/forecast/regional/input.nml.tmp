 &amip_interp_nml
     interp_oi_sst = .true.
     use_ncep_sst = .true.
     use_ncep_ice = .false.
     no_anom_sst = .false.
     data_set = 'reynolds_oi'
     date_out_of_range = 'climo'
/

 &atmos_model_nml
     blocksize = 60
     chksum_debug = .false.
     dycore_only = .false.
     fdiag = 3
     avg_max_length = 3600.
     fhmax = _fhmax_
     fhout = 3
     fhmaxhf = 0
     fhouthf = 3
     ccpp_suite = '_ccpp_suite_'
     merge_import = _merge_import_
/

&diag_manager_nml
     prepend_date = .false.
/

 &fms_io_nml
       checksum_required   = .false.
       max_files_r = 100,
       max_files_w = 100,
/

 &fms_nml
       clock_grain = 'ROUTINE',
       domains_stack_size = 12000000,
       print_memory_usage = .false.
/

 &fv_grid_nml
       grid_file = 'INPUT/grid_spec.nc'
/

 &fv_core_nml
       !layout   = 64,30
       !layout   = 40,30
       layout   = _layoutx_,_layouty_
       io_layout = 1,1
       npx = _npx_
       npy = _npy_
       ntiles   = 1
       npz    = _npz_
       !grid_type = -1
       make_nh = .F.
       fv_debug = .F.
       range_warn = .T.
       reset_eta = .F.
       n_sponge = 24
       nudge_qv = .F.
       nudge_dz = .F.
       tau = 5.
       rf_cutoff = 50.e2
       d2_bg_k1 = 0.20
       d2_bg_k2 = 0.15
       kord_tm = -11
       kord_mt =  11
       kord_wz =  11
       kord_tr =  11
       hydrostatic = .F.
       phys_hydrostatic = .F.
       use_hydro_pressure = .F.
       beta = 0.
       a_imp = 1.
       p_fac = 0.1
<<<<<<< HEAD
       k_split  = _k_split_
       n_split  = _n_split_
=======
       k_split  = 3
       n_split  = 5
>>>>>>> 2c760504
       nwat = 6
       na_init = _na_init_
       d_ext = 0.0
       dnats = 1
       fv_sg_adj = 300
       d2_bg = 0.
       nord =  2
       dddmp = 0.1
       d4_bg = 0.15
       vtdm4 = 0.04
       delt_max = 0.008
       ke_bg = 0.
       do_vort_damp = .T.
       external_ic = _external_ic_
       external_eta = .T.
       gfs_phil = .false.
       nggps_ic = _nggps_ic_
       mountain = _mountain_
       ncep_ic = .F.
       d_con = 1.0
       hord_mt = 6
       hord_vt = 6
       hord_tm = 6
       hord_dp = -6
       hord_tr = 8
       adjust_dry_mass = .F.
       consv_te = 0.
       do_sat_adj = .T.
       consv_am = .F.
       fill = .T.
       dwind_2d = .F.
       print_freq = 3
       warm_start = _warm_start_
       no_dycore = .false.
       z_tracer = .T.
       agrid_vel_rst = .true.
       read_increment = .F.
       res_latlon_dynamics = "fv3_increment.nc"
       write_3d_diags = .true.

       do_schmidt = .true.
       target_lat = _target_lat_
       target_lon = _target_lon_
       stretch_fac = _stretch_fac_
       regional = .true.
       bc_update_interval = _bc_update_interval_
       nrows_blend = _nrows_blend_

       full_zs_filter = .F. !unreleased feature
       n_zs_filter = 0 ! safety
       nord_zs_filter = 4
/

 &surf_map_nml
       zero_ocean = .F.
       cd4 = 0.15
       cd2 = -1
       n_del2_strong = 0
       n_del2_weak = 15
       n_del4 = 2
       max_slope = 0.4
       peak_fac = 1.
/

 &external_ic_nml
       filtered_terrain = .true.
       levp = _levp_
       gfs_dwinds = .true.
       checker_tr = .F.
       nt_checker = 0
/

 &gfs_physics_nml
       fhzero         = 3.
       ldiag3d        = .false.
       lradar         = .true.
       avg_max_length = 3600.
       h2o_phys       = .true.
       fhcyc          = 24.
       use_ufo        = .true.
       pre_rad        = .false.
       ncld           = 5
       imp_physics    = 11
       pdfcld         = .false.
       fhswr          = 900.
       fhlwr          = 900.
       ialb           = 1
       iems           = 1
       iaer           = 111
       ico2           = 2
       isubc_sw       = 2
       isubc_lw       = 2
       isol           = 2
       lwhtr          = .true.
       swhtr          = .true.
       cnvgwd         = .false.
       shal_cnv       = .true. !Shallow convection
       cal_pre        = .false.
       redrag         = .true.
       dspheat        = .true.
       hybedmf        = .false.
       hurr_pbl       = .T.        ! HWRF moninedmf
       moninq_fac     = -1.0       ! HWRF_moninedmf
       satmedmf       = .true.
       isatmedmf      = 1
       random_clds    = .false.
       trans_trac     = .true.
       cnvcld         = .true.
       imfshalcnv     = 2
       imfdeepcnv     = 2
       cdmbgwd        = 0.88, 0.04
       sfc_z0_type    = 6
       prslrd0        = 0.
       ivegsrc        = 1
       isot           = 1
       lsm            = 1
       iopt_dveg      = 2
       iopt_crs       = 1
       iopt_btr       = 1
       iopt_run       = 1
       iopt_sfc       = 1
       iopt_frz       = 1
       iopt_inf       = 1
       iopt_rad       = 1
       iopt_alb       = 2
       iopt_snf       = 4
       iopt_tbot      = 2
       iopt_stc       = 1
       debug          = .false.
       oz_phys        = .F.
       oz_phys_2015   = .T.
       nst_anl        = .true.
       nstf_name      = _nstf_n1_,_nstf_n2_,_nstf_n3_,_nstf_n4_,_nstf_n5_
       cplflx         = _cplflx_
       cplwav         = .false.
       cplwav2atm     = .false.
       psautco        = 0.0008, 0.0005
       prautco        = 0.00015, 0.00015
       iau_delthrs    = 6
       iaufhrs        = 30
       iau_inc_files  = ''
       iau_drymassfixer = .false.
       do_deep        = .true.
       lgfdlmprad     = .true.
       effr_in        = .true.
       do_sppt        = .F.
       do_shum        = .F.
       do_skeb        = .F.
       lndp_type      = 0
       n_var_lndp     = 0
       do_ca          = .false.
       ca_sgs         = .false.
       nca            = 1
       ncells         = 5
       nlives         = 30
       nseed          = 1000000
       nfracseed      = 0.5
       nthresh        = 0.
       ca_trigger     = .true.
       ca_entr       = .false.
       ca_closure     = .false.
       ca_global      = .false.
       nca_g          = 1
       ncells_g       = 1
       nlives_g       = 100
       nseed_g        = 100
       ca_smooth      = .false.
       nspinup        = 100
       iseed_ca       = 1
       nsmooth        = 1
       ca_amplitude   = 0.5
/

 &gfdl_cloud_microphysics_nml
       sedi_transport = .false.
       do_sedi_heat = .false.
       rad_snow = .true.
       rad_graupel = .true.
       rad_rain = .true.
       const_vi = .F.
       const_vs = .F.
       const_vg = .F.
       const_vr = .F.
       vi_max = 1.
       vs_max = 2.
       vg_max = 12.
       vr_max = 12.
       qi_lim = 1.
       prog_ccn = .false.
       do_qa = .true.
       fast_sat_adj = .true.
       tau_l2v = 180.
       tau_v2l = 90.
       tau_g2v = 900.
       rthresh = 10.e-6  ! This is a key parameter for cloud water
       dw_land  = 0.16
       dw_ocean = 0.10
       ql_gen = 1.0e-3
       ql_mlt = 1.0e-3
       qi0_crt = 8.0E-5
       qs0_crt = 1.0e-3
       tau_i2s = 1000.
       c_psaci = 0.05
       c_pgacs = 0.01
       rh_inc = 0.30
       rh_inr = 0.30
       rh_ins = 0.30
       ccn_l = 300.
       ccn_o = 100.
       c_paut = 0.5
       c_cracw = 0.8
       use_ppm = .false.
       use_ccn = .true.
       mono_prof = .true.
       z_slope_liq  = .true.
       z_slope_ice  = .true.
       de_ice = .false.
       fix_negative = .true.
       icloud_f = 1
       mp_time = 90.
/

 &interpolator_nml
       interp_method = 'conserve_great_circle'
/

 &namsfc
       FNGLAC   = "global_glacier.2x2.grb",
       FNMXIC   = "global_maxice.2x2.grb",
       FNTSFC   = "RTGSST.1982.2012.monthly.clim.grb",
       FNSNOC   = "global_snoclim.1.875.grb",
       FNZORC   = "igbp"
       !FNZORC   = "global_zorclim.1x1.grb",
       FNALBC   = "global_snowfree_albedo.bosu.t1534.3072.1536.rg.grb",
       FNALBC2  = "global_albedo4.1x1.grb",
       FNAISC   = "CFSR.SEAICE.1982.2012.monthly.clim.grb",
       FNTG3C   = "global_tg3clim.2.6x1.5.grb",
       FNVEGC   = "global_vegfrac.0.144.decpercent.grb",
       FNVETC   = "global_vegtype.igbp.t1534.3072.1536.rg.grb",
       FNSOTC   = "global_soiltype.statsgo.t1534.3072.1536.rg.grb",
       FNSMCC   = "global_soilmgldas.t1534.3072.1536.grb",
       FNMSKH   = "seaice_newland.grb",
       FNTSFA   = "",
       FNACNA   = "",
       FNSNOA   = "",
       FNVMNC   = "global_shdmin.0.144x0.144.grb",
       FNVMXC   = "global_shdmax.0.144x0.144.grb",
       FNSLPC   = "global_slope.1x1.grb",
       FNABSC   = "global_mxsnoalb.uariz.t1534.3072.1536.rg.grb",
       LDEBUG   =.true.,
       FSMCL(2) = 99999
       FSMCL(3) = 99999
       FSMCL(4) = 99999
       FTSFS    = 90
       FAISS    = 99999
       FSNOL    = 99999
       FSICL    = 99999
       FTSFL    = 99999
       FAISL    = 99999
       FVETL    = 99999,
       FSOTL    = 99999,
       FvmnL    = 99999,
       FvmxL    = 99999,
       FSLPL    = 99999,
       FABSL    = 99999,
       FSNOS    = 99999,
       FSICS    = 99999,
/
&nam_stochy
/
&nam_sfcperts
/

 &cires_ugwp_nml
       knob_ugwp_solver  = 2
       knob_ugwp_source  = 1,1,0,0
       knob_ugwp_wvspec  = 1,25,25,25
       knob_ugwp_azdir   = 2,4,4,4
       knob_ugwp_stoch   = 0,0,0,0
       knob_ugwp_effac   = 1,1,1,1
       knob_ugwp_doaxyz  = 1
       knob_ugwp_doheat  = 1
       knob_ugwp_dokdis  = 1
       knob_ugwp_ndx4lh  = 1
       knob_ugwp_version = 0
       launch_level      = 25
/<|MERGE_RESOLUTION|>--- conflicted
+++ resolved
@@ -72,13 +72,8 @@
        beta = 0.
        a_imp = 1.
        p_fac = 0.1
-<<<<<<< HEAD
        k_split  = _k_split_
        n_split  = _n_split_
-=======
-       k_split  = 3
-       n_split  = 5
->>>>>>> 2c760504
        nwat = 6
        na_init = _na_init_
        d_ext = 0.0
