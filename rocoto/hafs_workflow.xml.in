<?xml version="1.0"?>

<!DOCTYPE workflow [

  <!-- Set some variables for use later: -->

  <!ENTITY COM_SCRUB_TIME "10800">
  <!ENTITY WORK_SCRUB_TIME "3600">
  <!ENTITY CYCLE_THROTTLE "5">
  <!ENTITY TASK_THROTTLE "40">

  <!-- Maximum number of times to try various jobs -->
  <!ENTITY MAX_TRIES_TRANSFER "6"> <!-- pulling data over network -->
  <!ENTITY MAX_TRIES_BIG_JOBS "1"> <!-- forecast or other huge jobs -->
  <!ENTITY MAX_TRIES "2"> <!-- everything else -->

 <!-- Extra variables to send to the exhwrf_launch.py -->
  <!ENTITY MORE_LAUNCH_VARS "@[MORE_LAUNCH_VARS]">

  <!-- Multistorm IDs -->
  <!ENTITY MULTISTORM "@[MULTISTORM==YES?YES:NO]">
  <!ENTITY BASINS "@[BASINS:-]">
  <!ENTITY MULTISTORM_SIDS "@[MULTISTORM_SIDS:-]">
  <!ENTITY RENUM "@[RENUM:-]">
  <!ENTITY FAKE_STORM "storm1">
  <!ENTITY STORMS "storm1 storm2 storm3 storm4 storm5 storm6">
  <!ENTITY REAL_STORMS "storm2 storm3 storm4 storm5 storm6">

  <!-- Storm we are going to run -->
  <!ENTITY SID "@[SID.uc]">
  <!ENTITY sidlc "@[SID.lc]">
  <!ENTITY STORMLABEL "@[stormlabel]">
  <!ENTITY CASE_ROOT "@[CASE_ROOT]">

  <!-- scrub config -->
  <!ENTITY SCRUB_WORK "@[SCRUB_WORK]">
  <!ENTITY SCRUB_COM "@[SCRUB_COM]">

  <!-- Directory paths and experiment names. -->
  <!ENTITY WHERE_AM_I "@[WHERE_AM_I]">
  <!ENTITY PRE      "@[USHhafs]/rocoto_pre_job.sh">
  <!ENTITY EXPT     "@[EXPT]">
  <!ENTITY SUBEXPT  "@[SUBEXPT:-EXPT]">
  <!ENTITY HOMEhafs "@[CDSAVE]/&EXPT;">
  <!ENTITY PARMhafs "@[PARMhafs:-&HOMEhafs;/parm]">
  <!ENTITY JOBhafs  "@[JOBhafs:-&HOMEhafs;/jobs]">
  <!ENTITY EXhafs   "@[EXhafs:-&HOMEhafs;/scripts]">
  <!ENTITY USHhafs  "@[USHhafs:-&HOMEhafs;/ush]">
  <!ENTITY FIXhafs  "&HOMEhafs;/fix">
  <!ENTITY EXEChafs "&HOMEhafs;/exec">
  <!ENTITY WORKhafs "@[CDSCRUB]/&SUBEXPT;/@Y@m@d@H/&SID;">
  <!ENTITY COMhafs  "@[CDSCRUB]/&SUBEXPT;/com/@Y@m@d@H/&SID;">
  <!ENTITY LOGhafs  "@[CDSCRUB]/&SUBEXPT;/log">

  <!ENTITY GFSVER   "@[GFSVER:-PROD2019]">
  <!ENTITY COMgfs   "@[COMgfs:-&WORKhafs;/hafsdata]">
  <!ENTITY COMrtofs "@[COMrtofs:-&WORKhafs;/hafsdata]">

  <!-- The output conf file for each cycle: -->
  <!ENTITY CONFhafs "&COMhafs;/&STORMLABEL;.conf">
  <!ENTITY HOLDVARS "&COMhafs;/&STORMLABEL;.holdvars.txt">

  <!-- Enabling or disabling  parts of the workflow: -->
  <!ENTITY FETCH_INPUT "@[FETCH_INPUT]">
  <!ENTITY RUN_VORTEXINIT "@[RUN_VORTEXINIT]">
  <!ENTITY RUN_GSI "@[RUN_GSI]">
  <!ENTITY RUN_OCEAN "@[RUN_OCEAN]">
  <!ENTITY RUN_WAVE "@[RUN_WAVE]">
  <!ENTITY RUN_HRDGRAPHICS "@[RUN_HRDGRAPHICS:-NO]">
  <!ENTITY RUN_EMCGRAPHICS "@[RUN_EMCGRAPHICS:-NO]">
  <!ENTITY ARCHIVE_FV3OUT "@[ARCHIVE_FV3OUT]">

  <!ENTITY gtype "@[gtype:-regional]">
  <!ENTITY FORECAST_RESOURCES "&@[FORECAST_RESOURCES:-FORECAST_RESOURCES_regional_40x30io3x72_omp2];">

  <!-- CPU account name -->
  <!ENTITY CPU_ACCOUNT "@[CPU_ACCOUNT]">

  <!-- Load the env_vars.ent into ENV_VARS so we can set variables
  common to all jobs. -->
  <!ENTITY ENV_VARS SYSTEM "env_vars.ent"> 

  <!-- Site that we are currently running on -->
  <!ENTITY % SITES    SYSTEM "sites/all.ent">

  <!ENTITY % SITE_DEFAULTS SYSTEM "sites/defaults.ent">
  %SITE_DEFAULTS;

@** if SITE_FILE==
  <!-- No site file, so choose from defaults. -->
@**   if WHERE_AM_I==jet
@**     if WHICH_JET==t
  %tjet;
@**     elseif WHICH_JET==u
  %ujet;
@**     elseif WHICH_JET==s
  %sjet;
@**     elseif WHICH_JET==v
  %vjet;
@**     elseif WHICH_JET==x
  %xjet;
@**     elseif WHICH_JET==k
  %kjet;
@**     else
  %xjet; <!-- Default is xjet when nothing else is specified -->
@**     endif
@**   else
  %@[WHERE_AM_I];
@**   endif
@** else
  <!ENTITY % CUSTOM_SITE SYSTEM "@[SITE_FILE]">
  %CUSTOM_SITE;
@** endif

]>

<!-- Workflow below here -->

<workflow realtime="F" cyclethrottle="&CYCLE_THROTTLE;"
          scheduler="&SCHEDULER;" taskthrottle="&TASK_THROTTLE;">

  @[CYCLE_LIST]

  <log><cyclestr>&LOGhafs;/rocoto_@Y@m@d@H.log</cyclestr></log> 

  <task name="launch" maxtries="99">
    <!--<command>&PRE; &EXhafs;/exhafs_launch.py &SID; <cyclestr>@Y@m@d@H</cyclestr></command>-->
    <command>&PRE; &EXhafs;/exhafs_launch.py &MULTISTORM_SIDS; &BASINS; &RENUM; <cyclestr>@Y@m@d@H &SID; &CASE_ROOT; '&PARMhafs;' config.EXPT='&EXPT;' config.SUBEXPT='&SUBEXPT;' config.HOMEhafs='&HOMEhafs;' dir.USHhhafs='&USHhafs;' &MORE_LAUNCH_VARS; </cyclestr></command>
    <jobname>hafs_launch_&SID;_<cyclestr>@Y@m@d@H</cyclestr></jobname>
    <join><cyclestr>&WORKhafs;/hafs_launch.log</cyclestr></join>
    <account>&ACCOUNT;</account>
    &RESERVATION;
    <queue>&QUEUE_SERIAL;</queue>
    &SERIAL_EXTRA;
    <cores>1</cores>
    &CORES_EXTRA;
    <envar><name>TOTAL_TASKS</name><value>1</value></envar>
    <walltime>00:15:00</walltime>
    &MEMORY;
    &ENV_VARS;

    <dependency>
      <and>
        <!-- Cycling dependency: do not start until the prior cycle's
        launch job is done, unless there is no prior cycle. -->
        <or>
          <taskdep task="launch" cycle_offset="-6:00:00"/>
          <not>
            <cycleexistdep cycle_offset="-6:00:00"/>
          </not>
        </or>
        <!-- AND... don't start until 3:20 past the synoptic time.  The
        GFS does not start until then, so there is little point to
        starting earlier. -->
        <timedep><cyclestr offset="3:20:00">@Y@m@d@H@M@S</cyclestr></timedep>
      </and>
    </dependency>

    <!--
    <rewind>
      <sh>&USHhafs;/hafs_scrub.py '<cyclestr>&COMhafs;</cyclestr>' '<cyclestr>&WORKhafs;</cyclestr>'</sh>
    </rewind>
    -->
  </task>

  <task name="input" maxtries="&MAX_TRIES_TRANSFER;">
    <command>&PRE; &EXhafs;/exhafs_input.py</command>
    <jobname>hafs_input_&SID;_<cyclestr>@Y@m@d@H</cyclestr></jobname>
    <join><cyclestr>&WORKhafs;/hafs_input.log</cyclestr></join>
    <account>&ACCOUNT;</account>
    &RESERVATION;
    <queue>&QUEUE_SERVICE;</queue>
    &SERVICE_EXTRA;
    <cores>1</cores>
    &CORES_EXTRA;
    <envar><name>TOTAL_TASKS</name><value>1</value></envar>
    <walltime>06:00:00</walltime>
    &MEMORY;
    &ENV_VARS;

    <dependency>
      <and>
        <taskdep task="launch"/>
        <streq><left>&FETCH_INPUT;</left><right>YES</right></streq>
      </and>
    </dependency>
  </task>

  <task name="grid" maxtries="&MAX_TRIES;">
    <command>&JOBhafs;/JHAFS_GRID</command>
    <jobname>hafs_grid_&SID;_<cyclestr>@Y@m@d@H</cyclestr></jobname>
    <join><cyclestr>&WORKhafs;/hafs_grid.log</cyclestr></join>
    <account>&ACCOUNT;</account>
    &RESERVATION;
    <queue>&QUEUE_PE;</queue>
    &PE_EXTRA;
    &GRID_RESOURCES;
    &ENV_VARS;

    <dependency>
      <and>
        <taskdep task="launch"/>
      </and>
    </dependency>
  </task>

  <task name="chgres_ic" maxtries="&MAX_TRIES;">
    <command>&JOBhafs;/JHAFS_CHGRES_IC</command>
    <jobname>hafs_chgres_ic_&SID;_<cyclestr>@Y@m@d@H</cyclestr></jobname>
    <join><cyclestr>&WORKhafs;/hafs_chgres_ic.log</cyclestr></join>
    <account>&ACCOUNT;</account>
    &RESERVATION;
    <queue>&QUEUE_PE;</queue>
    &PE_EXTRA;
    &CHGRES_IC_RESOURCES;
    &ENV_VARS;

    <dependency>
      <and>
        <taskdep task="grid"/> 
        <or>
          <taskdep task="input"/>
          <strneq><left>&FETCH_INPUT;</left><right>YES</right></strneq>
        </or>
        <!-- Second dependency: the GFS output must be available -->
        <timedep><cyclestr offset="3:25:00">@Y@m@d@H@M@S</cyclestr></timedep>
        <!-- Or use COMgfs file dependency. Don't start until GFS analysis is available.-->
        <and>
@** if GFSVER==PROD2019
          <datadep age="02:00" minsize="15000000000"><cyclestr>&COMgfs;/gfs.@Y@m@d/@H/gfs.t@Hz.atmanl.nemsio</cyclestr></datadep>
          <datadep age="02:00" minsize="1000000000"><cyclestr>&COMgfs;/gfs.@Y@m@d/@H/gfs.t@Hz.sfcanl.nemsio</cyclestr></datadep>
@** endif
@** if GFSVER==PROD2021
          <datadep age="02:00" minsize="12000000000"><cyclestr>&COMgfs;/gfs.@Y@m@d/@H/atmos/gfs.t@Hz.atmanl.nc</cyclestr></datadep>
          <datadep age="02:00" minsize="200000000"><cyclestr>&COMgfs;/gfs.@Y@m@d/@H/atmos/gfs.t@Hz.sfcanl.nc</cyclestr></datadep>
@** endif
        </and>
      </and>
    </dependency>
  </task>

@** if gtype==regional
  <metatask name="chgres_bc">
    <var name="group">001 002 003 004 005 006</var>
    <task name="chgres_bc#group#" maxtries="&MAX_TRIES;">
      <command>&JOBhafs;/JHAFS_CHGRES_BC</command>
      <jobname>hafs_chgres_bc#group#_&SID;_<cyclestr>@Y@m@d@H</cyclestr></jobname>
      <join><cyclestr>&WORKhafs;/hafs_chgres_bc#group#.log</cyclestr></join>
      <account>&ACCOUNT;</account>
      &RESERVATION;
      <queue>&QUEUE_PE;</queue>
      &PE_EXTRA;
      &CHGRES_BC_RESOURCES;
      &ENV_VARS;
      <envar><name>BC_GROUPN</name><value>6</value></envar>
      <envar><name>BC_GROUPI</name><value>#group#</value></envar>

      <dependency>
        <and>
          <taskdep task="grid"/>
          <or>
            <taskdep task="input"/>
            <strneq><left>&FETCH_INPUT;</left><right>YES</right></strneq>
          </or>
          <!-- Second dependency: the GFS output must be available -->
          <timedep><cyclestr offset="4:10:00">@Y@m@d@H@M@S</cyclestr></timedep>
          <!-- Or use COMgfs file dependency. Don't start until GFS 126h forecast is available.-->
          <or>
@** if GFSVER==PROD2019
            <datadep age="02:00" minsize="15000000000"><cyclestr>&COMgfs;/gfs.@Y@m@d/@H/gfs.t@Hz.atmf126.nemsio</cyclestr></datadep>
            <datadep age="02:00" minsize="300000000"><cyclestr>&COMgfs;/gfs.@Y@m@d/@H/gfs.t@Hz.pgrb2.0p25.f126</cyclestr></datadep>
@** endif
@** if GFSVER==PROD2021
            <datadep age="02:00" minsize="300000000"><cyclestr>&COMgfs;/gfs.@Y@m@d/@H/atmos/gfs.t@Hz.pgrb2.0p25.f126</cyclestr></datadep>
            <datadep age="02:00" minsize="6000000000"><cyclestr>&COMgfs;/gfs.@Y@m@d/@H/atmos/gfs.t@Hz.atmf0126.nc</cyclestr></datadep>
@** endif
          </or>
        </and>
      </dependency>
    </task>
  </metatask>

@** if RUN_OCEAN==YES
  <task name="hycominit1" maxtries="&MAX_TRIES;">
    <!-- <command>&JOBhafs;/JHAFS_OCEAN_INIT</command> -->
    <command>&PRE; &EXhafs;/exhafs_hycominit1.py</command>
    <jobname>hafs_hycominit1_&SID;_<cyclestr>@Y@m@d@H</cyclestr></jobname>
    <join><cyclestr>&WORKhafs;/hafs_hycominit1.log</cyclestr></join>
    <account>&ACCOUNT;</account>
    &RESERVATION;
    <queue>&QUEUE_PE;</queue>
    &PE_EXTRA;
    &HYCOMINIT_RESOURCES;
    &ENV_VARS;

    <dependency>
      <and>
        <taskdep task="grid"/>
        <or>
          <taskdep task="input"/>
          <strneq><left>&FETCH_INPUT;</left><right>YES</right></strneq>
        </or>
        <!-- Second dependency: the GFS output must be available -->
        <timedep><cyclestr offset="3:25:00">@Y@m@d@H@M@S</cyclestr></timedep>
        <!-- Or use COMgfs/Ocean file dependency. Don't start until GFS/Ocean analysis is available.-->
        <and>
          <or>
            <datadep age="02:00" minsize="25000000000"><cyclestr>&COMrtofs;/rtofs.@Y@m@d/rtofs_glo.t00z.n00.restart.a</cyclestr></datadep>
            <datadep age="02:00" minsize="10000000000"><cyclestr>&COMrtofs;/rtofs.@Y@m@d/rtofs_glo.t00z.n00.restart.a.tgz</cyclestr></datadep>
          </or>
          <or>
            <strneq><left><cyclestr>@H</cyclestr></left><right>00</right></strneq>
            <or>
              <datadep age="02:00" minsize="12000000000"><cyclestr>&COMrtofs;/rtofs.@Y@m@d/rtofs_glo.t00z.n00.archv.a</cyclestr></datadep>
              <datadep age="02:00" minsize="5000000000"><cyclestr>&COMrtofs;/rtofs.@Y@m@d/rtofs_glo.t00z.n00.archv.a.tgz</cyclestr></datadep>
            </or>
          </or>
          <or>
            <streq><left><cyclestr>@H</cyclestr></left><right>00</right></streq>
            <or>
              <datadep age="02:00" minsize="12000000000"><cyclestr>&COMrtofs;/rtofs.@Y@m@d/rtofs_glo.t00z.f@H.archv.a</cyclestr></datadep>
              <datadep age="02:00" minsize="5000000000"><cyclestr>&COMrtofs;/rtofs.@Y@m@d/rtofs_glo.t00z.f@H.archv.a.tgz</cyclestr></datadep>
            </or>
          </or>
        </and>
      </and>
    </dependency>
  </task>

  <task name="hycominit2" maxtries="&MAX_TRIES;">
    <!-- <command>&JOBhafs;/JHAFS_OCEAN_INIT</command> -->
    <command>&PRE; &EXhafs;/exhafs_hycominit2.py</command>
    <jobname>hafs_hycominit2_&SID;_<cyclestr>@Y@m@d@H</cyclestr></jobname>
    <join><cyclestr>&WORKhafs;/hafs_hycominit2.log</cyclestr></join>
    <account>&ACCOUNT;</account>
    &RESERVATION;
    <queue>&QUEUE_PE;</queue>
    &PE_EXTRA;
    &HYCOMINIT_RESOURCES;
    &ENV_VARS;

    <dependency>
      <and>
        <taskdep task="grid"/>
        <or>
          <taskdep task="input"/>
          <strneq><left>&FETCH_INPUT;</left><right>YES</right></strneq>
        </or>
        <!-- Second dependency: the GFS output must be available -->
        <timedep><cyclestr offset="3:25:00">@Y@m@d@H@M@S</cyclestr></timedep>
        <!-- Or use COMgfs/Ocean file dependency. Don't start until GFS/Ocean analysis is available.-->
        <and>
@** if GFSVER==PROD2019
          <datadep age="02:00" minsize="300000000"><cyclestr>&COMgfs;/gfs.@Y@m@d/@H/gfs.t@Hz.pgrb2.0p25.f129</cyclestr></datadep>
@** endif
@** if GFSVER==PROD2021
          <datadep age="02:00" minsize="300000000"><cyclestr>&COMgfs;/gfs.@Y@m@d/@H/atmos/gfs.t@Hz.pgrb2.0p25.f129</cyclestr></datadep>
@** endif
        </and>
      </and>
    </dependency>
  </task>

@** endif

@** endif

  <task name="forecast" maxtries="&MAX_TRIES;">
    <command>&JOBhafs;/JHAFS_FORECAST</command>
    <jobname>hafs_forecast_&SID;_<cyclestr>@Y@m@d@H</cyclestr></jobname>
    <join><cyclestr>&WORKhafs;/hafs_forecast.log</cyclestr></join>
    <account>&ACCOUNT;</account>
    &RESERVATION;
    <queue>&QUEUE_PE;</queue>
    &PE_EXTRA;
    &FORECAST_RESOURCES;
    &ENV_VARS;

    <dependency>
      <and>
        <taskdep task="chgres_ic"/>
@** if gtype==regional
        <metataskdep metatask="chgres_bc"/>
@** if RUN_OCEAN==YES
        <taskdep task="hycominit1"/>
        <taskdep task="hycominit2"/>
@** endif
@** endif
      </and>
    </dependency>
  </task>

  <task name="post" maxtries="&MAX_TRIES;">
    <command>&JOBhafs;/JHAFS_POST</command>
    <jobname>hafs_post_&SID;_<cyclestr>@Y@m@d@H</cyclestr></jobname>
    <join><cyclestr>&WORKhafs;/hafs_post.log</cyclestr></join>
    <account>&ACCOUNT;</account>
    &RESERVATION;
    <queue>&QUEUE_PE;</queue>
    &PE_EXTRA;
    &POST_RESOURCES;
    &ENV_VARS;

    <dependency>
      <!-- Start the post if the forecast is running or if it has
           already completed. -->
      <or>
        <taskdep task="forecast" state="RUNNING"/>
        <taskdep task="forecast"/>
      </or>
    </dependency>
  </task>

@** if RUN_OCEAN==YES
  <task name="hycompost" maxtries="&MAX_TRIES;">
    <!--<command>&PRE; &EXhafs;/exhafs_hycompost.py</command>-->
    <command>&JOBhafs;/JHAFS_HYCOMPOST</command>
    <jobname>hafs_hycompost_&SID;_<cyclestr>@Y@m@d@H</cyclestr></jobname>
    <join><cyclestr>&WORKhafs;/hafs_hycompost.log</cyclestr></join>
    <account>&ACCOUNT;</account>
    &RESERVATION;
    <queue>&QUEUE_PE;</queue>
    &PE_EXTRA;
    &HYCOMPOST_RESOURCES;
    &ENV_VARS;

    <dependency>
      <!-- Start the post if the forecast is running or if it has
           already completed. -->
      <or>
        <taskdep task="forecast" state="RUNNING"/>
        <taskdep task="forecast"/>
      </or>
    </dependency>
  </task>

@** endif
  <task name="product" maxtries="&MAX_TRIES;">
    <command>&JOBhafs;/JHAFS_PRODUCT</command>
    <jobname>hafs_product_&SID;_<cyclestr>@Y@m@d@H</cyclestr></jobname>
    <join><cyclestr>&WORKhafs;/hafs_product.log</cyclestr></join>
    <account>&ACCOUNT;</account>
    &RESERVATION;
    <queue>&QUEUE_PE;</queue>
    &PE_EXTRA;
    &PRODUCT_RESOURCES;
    &ENV_VARS;

    <dependency>
     <!-- Start the tracker if the post is running or if it has
          already completed. -->
      <or>
        <taskdep task="post" state="RUNNING"/>
        <taskdep task="post"/>
      </or>
    </dependency>
  </task>

<<<<<<< HEAD
@** if gtype==nest
  <task name="prodglb" maxtries="&MAX_TRIES;">
    <command>&JOBhafs;/JHAFS_PRODGLB</command>
    <jobname>hafs_prodglb_&SID;_<cyclestr>@Y@m@d@H</cyclestr></jobname>
    <join><cyclestr>&WORKhafs;/hafs_prodglb.log</cyclestr></join>
=======
@** if RUN_HRDGRAPHICS==YES
  <task name="hrdgraphics" maxtries="&MAX_TRIES;">
    <command>&JOBhafs;/JHAFS_HRDGRAPHICS</command>
    <jobname>hafs_hrdgraphics_&SID;_<cyclestr>@Y@m@d@H</cyclestr></jobname>
    <join><cyclestr>&WORKhafs;/hafs_hrdgraphics.log</cyclestr></join>
>>>>>>> 3f3eb169
    <account>&ACCOUNT;</account>
    &RESERVATION;
    <queue>&QUEUE_PE;</queue>
    &PE_EXTRA;
<<<<<<< HEAD
    &PRODGLB_RESOURCES;
    &ENV_VARS;

    <dependency>
      <taskdep task="forecast"/>
=======
    &HRDGRAPHICS_RESOURCES;
    &ENV_VARS;

    <dependency>
      <!-- Start the product if the product is running or if it has
           already completed. -->
      <or>
        <taskdep task="product" state="RUNNING"/>
        <taskdep task="product"/>
      </or>
    </dependency>
  </task>
@** endif

@** if RUN_EMCGRAPHICS==YES
  <task name="emcgraphics" maxtries="&MAX_TRIES;">
    <command>&JOBhafs;/JHAFS_EMCGRAPHICS</command>
    <jobname>hafs_emcgraphics_&SID;_<cyclestr>@Y@m@d@H</cyclestr></jobname>
    <join><cyclestr>&WORKhafs;/hafs_emcgraphics.log</cyclestr></join>
    <account>&ACCOUNT;</account>
    &RESERVATION;
    <!--&RESERV_FCST;-->
    <queue>&QUEUE_PE;</queue>
    &PE_EXTRA;
    &EMCGRAPHICS_RESOURCES;
    &ENV_VARS;

    <dependency>
      <!-- Start the product if the product is running or if it has
           already completed. -->
      <or>
        <!--<taskdep task="product" state="RUNNING"/>-->
        <taskdep task="product"/>
      </or>
>>>>>>> 3f3eb169
    </dependency>
  </task>
@** endif

  <task name="archive_disk" maxtries="&MAX_TRIES_TRANSFER;">
    <command>&PRE; &EXhafs;/exhafs_archive.py</command>
    <jobname>hafs_archive_disk_&SID;_<cyclestr>@Y@m@d@H</cyclestr></jobname>
    <join><cyclestr>&WORKhafs;/hafs_archive_disk.log</cyclestr></join>
    <account>&ACCOUNT;</account>
    &RESERVATION;
    <queue>&QUEUE_SERVICE;</queue>
    &SERVICE_EXTRA;
    <cores>1</cores>
    &CORES_EXTRA;
    <envar><name>TOTAL_TASKS</name><value>1</value></envar>
    <walltime>06:00:00</walltime>
    &MEMORY;
    &ENV_VARS;
    <envar><name>ARCHIVE_STEP</name><value>DISK</value></envar>

    <dependency>
      <and>
        <taskdep task="forecast"/>
        <taskdep task="post"/>
@** if RUN_OCEAN==YES
        <taskdep task="hycompost"/>
@** endif
        <taskdep task="product"/>
<<<<<<< HEAD
@** if gtype==nest
        <taskdep task="prodglb"/>
=======
@** if RUN_HRDGRAPHICS==YES
        <taskdep task="hrdgraphics"/>
@** endif
@** if RUN_EMCGRAPHICS==YES
        <taskdep task="emcgraphics"/>
>>>>>>> 3f3eb169
@** endif
      </and>
    </dependency>
  </task>

  <task name="archive_tape" maxtries="&MAX_TRIES_TRANSFER;">
    <command>&PRE; &EXhafs;/exhafs_archive.py</command>
    <jobname>hafs_archive_&SID;_<cyclestr>@Y@m@d@H</cyclestr></jobname>
    <join><cyclestr>&WORKhafs;/hafs_archive.log</cyclestr></join>
    <account>&ACCOUNT;</account>
    &RESERVATION;
    <queue>&QUEUE_SERVICE;</queue>
    &SERVICE_EXTRA;
    <cores>1</cores>
    &CORES_EXTRA;
    <envar><name>TOTAL_TASKS</name><value>1</value></envar>
    <walltime>06:00:00</walltime>
    &MEMORY;
    &ENV_VARS;
    <envar><name>ARCHIVE_STEP</name><value>TAPE</value></envar>

    <dependency>
      <and>
        <taskdep task="forecast"/>
        <taskdep task="post"/>
@** if RUN_OCEAN==YES
        <taskdep task="hycompost"/>
@** endif
        <taskdep task="product"/>
<<<<<<< HEAD
@** if gtype==nest
        <taskdep task="prodglb"/>
=======
@** if RUN_HRDGRAPHICS==YES
        <taskdep task="hrdgraphics"/>
@** endif
@** if RUN_EMCGRAPHICS==YES
        <taskdep task="emcgraphics"/>
>>>>>>> 3f3eb169
@** endif
        <taskdep task="archive_disk"/>
      </and>
    </dependency>
  </task>

  <task name="archive_fv3out" maxtries="&MAX_TRIES_TRANSFER;">
    <command>&PRE; &EXhafs;/exhafs_archive_fv3out.py</command>
    <jobname>hafs_archive_fv3out_&SID;_<cyclestr>@Y@m@d@H</cyclestr></jobname>
    <join><cyclestr>&WORKhafs;/hafs_archive_fv3out.log</cyclestr></join>
    <account>&ACCOUNT;</account>
    &RESERVATION;
    <queue>&QUEUE_SERVICE;</queue>
    &SERVICE_EXTRA;
    <cores>1</cores>
    &CORES_EXTRA;
    <envar><name>TOTAL_TASKS</name><value>1</value></envar>
    <walltime>06:00:00</walltime>
    &MEMORY;
    &ENV_VARS;

    <dependency>
      <and>
        <taskdep task="forecast"/>
        <streq><left>&ARCHIVE_FV3OUT;</left><right>YES</right></streq>
        <not><taskdep task="scrub_work"/></not>
        <not><taskdep task="scrub_com"/></not>
      </and>
    </dependency>
  </task>

  <task name="scrub_work" maxtries="&MAX_TRIES;">
    <command>&PRE; &USHhafs;/hafs_scrub.py &SCRUB_WORK; WORK</command>
    <jobname>hafs_scrub_work_&SID;_<cyclestr>@Y@m@d@H</cyclestr></jobname>
    <join><cyclestr>&LOGhafs;/hafs_scrub_work_&SID;_@Y@m@d@H.log</cyclestr></join>
    <account>&ACCOUNT;</account>
    &RESERVATION;
    <queue>&QUEUE_SERIAL;</queue>
    &SERIAL_EXTRA;
    <cores>1</cores>
    &CORES_EXTRA;
    <envar><name>TOTAL_TASKS</name><value>1</value></envar>
    <walltime>00:15:00</walltime>
    &MEMORY;
    &ENV_VARS;
    <envar><name>HAFS_FORCE_ALT_TMPDIR</name><value>&LOGhafs;/</value></envar>

    <dependency>
      <and>
        <taskdep task="archive_tape"/>
        <taskdep task="archive_disk"/>
        <datadep age="&WORK_SCRUB_TIME;"><cyclestr>&COMhafs;/&STORMLABEL;.done</cyclestr></datadep>
        <or>
          <not><cycleexistdep cycle_offset="6:00:00"/></not>
          <taskdep task="forecast" state="RUNNING" cycle_offset="6:00:00"/>
          <taskdep task="forecast" cycle_offset="6:00:00"/>
          <taskdep task="scrub_work" cycle_offset="6:00:00"/>
        </or>
        <or>
          <strneq><left>&ARCHIVE_FV3OUT;</left><right>YES</right></strneq>
          <taskdep task="archive_fv3out"/>
        </or>
      </and>
    </dependency>
  </task>

  <task name="scrub_com" maxtries="&MAX_TRIES;">
    <command>&PRE; &USHhafs;/hafs_scrub.py &SCRUB_COM; COM</command>
    <jobname>hafs_scrub_com_&SID;_<cyclestr>@Y@m@d@H</cyclestr></jobname>
    <join><cyclestr>&LOGhafs;/hafs_scrub_com_&SID;_@Y@m@d@H.log</cyclestr></join>
    <account>&ACCOUNT;</account>
    &RESERVATION;
    <queue>&QUEUE_SERIAL;</queue>
    &SERIAL_EXTRA;
    <cores>1</cores>
    &CORES_EXTRA;
    <envar><name>TOTAL_TASKS</name><value>1</value></envar>
    <walltime>00:15:00</walltime>
    &MEMORY;
    &ENV_VARS;
    <envar><name>HAFS_FORCE_ALT_TMPDIR</name><value>&LOGhafs;/</value></envar>

    <dependency>
      <!-- Next cycle has finished its initialization OR this cycle is the last cycle,
           AND this cycle's archive and output jobs are complete. -->
      <and>
        <or>
          <not><cycleexistdep cycle_offset="6:00:00"/></not>
          <and>
            <taskdep task="archive_tape" cycle_offset="6:00:00"/>
            <taskdep task="archive_disk" cycle_offset="6:00:00"/>
            <datadep age="&COM_SCRUB_TIME;"><cyclestr offset="6:00:00">&COMhafs;/&STORMLABEL;.done</cyclestr></datadep>
          </and>
          <taskdep task="scrub_com" cycle_offset="6:00:00"/>
        </or>
        <taskdep task="archive_tape"/>
        <taskdep task="archive_disk"/>
        <or>
          <strneq><left>&ARCHIVE_FV3OUT;</left><right>YES</right></strneq>
          <taskdep task="archive_fv3out"/>
        </or>
        <taskdep task="scrub_work"/>
        <datadep age="&COM_SCRUB_TIME;"><cyclestr>&COMhafs;/&STORMLABEL;.done</cyclestr></datadep>
      </and>
    </dependency>
  </task>

  <task name="donefile" maxtries="&MAX_TRIES;">
    <command>&PRE; &USHhafs;/hafs_donefile.py <cyclestr>&COMhafs;/&STORMLABEL;.done</cyclestr></command>
    <jobname><cyclestr>hafs_donefile_&SID;_@Y@m@d@H</cyclestr></jobname>
    <join><cyclestr>&LOGhafs;/hafs_donefile_&SID;_@Y@m@d@H.log</cyclestr></join>
    <account>&ACCOUNT;</account>
    &RESERVATION;
    <queue>&QUEUE_SERIAL;</queue>
    &SERIAL_EXTRA;
    <cores>1</cores>
    &CORES_EXTRA;
    <envar><name>TOTAL_TASKS</name><value>1</value></envar>
    <walltime>00:15:00</walltime>
    &MEMORY;
    &ENV_VARS;
    <envar><name>HAFS_FORCE_ALT_TMPDIR</name><value>&LOGhafs;/</value></envar>

    <dependency>
      <or>
        <and>
          <taskdep task="post"/>
          <taskdep task="product"/>
@** if gtype==nest
          <taskdep task="prodglb"/>
@** endif
        </and>

        <!-- Allow a scrubbed cycle to complete.  This is needed to
             handle cases where someone changes the configuration
             mid-stream, leaving some cycles scrubbed that have not run
             jobs that are newly needed. -->

        <and>
          <taskdep task="scrub_work"/>
          <taskdep task="scrub_com"/>
        </and>
      </or>
    </dependency>
  </task>

  <!-- Final task.  This task exists mainly to set the "final" state
  for the cycle (final="true"), and it also sents a "cycle completed"
  message to the jlogfile.  It is here, instead of in an entity, so
  that you can edit the <dependency> section to match your
  configuration.

  NOTE: Most of the cycle-wide completion dependencies lie in the
  donefile job dependency. -->
  <task name="completion" maxtries="&MAX_TRIES;" final="true">
    <command>&PRE; &USHhafs;/hafs_completion.py &SID; <cyclestr>@Y@m@d@H</cyclestr></command>
    <jobname><cyclestr>hafs_completion_&SID;_@Y@m@d@H</cyclestr></jobname>
    <join><cyclestr>&LOGhafs;/hafs_completion_&SID;_@Y@m@d@H.log</cyclestr></join>
    <account>&ACCOUNT;</account>
    &RESERVATION;
    <queue>&QUEUE_SERIAL;</queue>
    &SERIAL_EXTRA;
    <cores>1</cores>
    &CORES_EXTRA;
    <envar><name>TOTAL_TASKS</name><value>1</value></envar>
    <walltime>00:15:00</walltime>
    &MEMORY;
    &ENV_VARS;
    <envar><name>HAFS_FORCE_ALT_TMPDIR</name><value>&LOGhafs;/</value></envar>

    <dependency>
      <or>
        <and>
          <taskdep task="donefile"/>
          <taskdep task="archive_disk"/>
          <taskdep task="archive_tape"/>
          <taskdep task="scrub_work"/>
          <taskdep task="scrub_com"/>
        </and>

        <!-- Allow a scrubbed cycle to complete.  This is needed to
        handle cases where someone changes the configuration
        mid-stream, leaving some cycles scrubbed that have not run
        jobs that are newly needed. -->

        <and>
          <taskdep task="scrub_work"/>
          <taskdep task="scrub_com"/>
        </and>
      </or>
    </dependency>
  </task>

</workflow><|MERGE_RESOLUTION|>--- conflicted
+++ resolved
@@ -456,30 +456,32 @@
     </dependency>
   </task>
 
-<<<<<<< HEAD
 @** if gtype==nest
   <task name="prodglb" maxtries="&MAX_TRIES;">
     <command>&JOBhafs;/JHAFS_PRODGLB</command>
     <jobname>hafs_prodglb_&SID;_<cyclestr>@Y@m@d@H</cyclestr></jobname>
     <join><cyclestr>&WORKhafs;/hafs_prodglb.log</cyclestr></join>
-=======
-@** if RUN_HRDGRAPHICS==YES
+    <account>&ACCOUNT;</account>
+    &RESERVATION;
+    <queue>&QUEUE_PE;</queue>
+    &PE_EXTRA;
+    &PRODGLB_RESOURCES;
+    &ENV_VARS;
+
+    <dependency>
+      <taskdep task="forecast"/>
+    </dependency>
+  </task>
+@** endif
+
   <task name="hrdgraphics" maxtries="&MAX_TRIES;">
     <command>&JOBhafs;/JHAFS_HRDGRAPHICS</command>
     <jobname>hafs_hrdgraphics_&SID;_<cyclestr>@Y@m@d@H</cyclestr></jobname>
     <join><cyclestr>&WORKhafs;/hafs_hrdgraphics.log</cyclestr></join>
->>>>>>> 3f3eb169
-    <account>&ACCOUNT;</account>
-    &RESERVATION;
-    <queue>&QUEUE_PE;</queue>
-    &PE_EXTRA;
-<<<<<<< HEAD
-    &PRODGLB_RESOURCES;
-    &ENV_VARS;
-
-    <dependency>
-      <taskdep task="forecast"/>
-=======
+    <account>&ACCOUNT;</account>
+    &RESERVATION;
+    <queue>&QUEUE_PE;</queue>
+    &PE_EXTRA;
     &HRDGRAPHICS_RESOURCES;
     &ENV_VARS;
 
@@ -514,7 +516,6 @@
         <!--<taskdep task="product" state="RUNNING"/>-->
         <taskdep task="product"/>
       </or>
->>>>>>> 3f3eb169
     </dependency>
   </task>
 @** endif
@@ -543,16 +544,14 @@
         <taskdep task="hycompost"/>
 @** endif
         <taskdep task="product"/>
-<<<<<<< HEAD
 @** if gtype==nest
         <taskdep task="prodglb"/>
-=======
+@** endif
 @** if RUN_HRDGRAPHICS==YES
         <taskdep task="hrdgraphics"/>
 @** endif
 @** if RUN_EMCGRAPHICS==YES
         <taskdep task="emcgraphics"/>
->>>>>>> 3f3eb169
 @** endif
       </and>
     </dependency>
@@ -582,16 +581,14 @@
         <taskdep task="hycompost"/>
 @** endif
         <taskdep task="product"/>
-<<<<<<< HEAD
 @** if gtype==nest
         <taskdep task="prodglb"/>
-=======
+@** endif
 @** if RUN_HRDGRAPHICS==YES
         <taskdep task="hrdgraphics"/>
 @** endif
 @** if RUN_EMCGRAPHICS==YES
         <taskdep task="emcgraphics"/>
->>>>>>> 3f3eb169
 @** endif
         <taskdep task="archive_disk"/>
       </and>
