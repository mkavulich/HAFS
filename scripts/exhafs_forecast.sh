#!/bin/sh

set -xe

NCP=${NCP:-'/bin/cp'}
NLN=${NLN:-'/bin/ln -sf'}
NDATE=${NDATE:-ndate}

TOTAL_TASKS=${TOTAL_TASKS:-2016}
NCTSK=${NCTSK:-12}
NCNODE=${NCNODE:-24}
OMP_NUM_THREADS=${OMP_NUM_THREADS:-2}
APRUNC=${APRUNC:-"aprun -b -j1 -n${TOTAL_TASKS} -N${NCTSK} -d${OMP_NUM_THREADS} -cc depth"}

CDATE=${CDATE:-${YMDH}}
cyc=${cyc:-00}
STORM=${STORM:-FAKE}
STORMID=${STORMID:-00L}

CDATEprior=`${NDATE} -6 $CDATE`
COMhafsprior=${COMhafsprior:-${COMhafs}/../../${CDATEprior}/${STORMID}}
WORKhafsprior=${WORKhafsprior:-${WORKhafs}/../../${CDATEprior}/${STORMID}}

PARMforecast=${PARMforecast:-${PARMhafs}/forecast/regional}
PARMhycom=${PARMhycom:-${PARMhafs}/hycom/regional}
PARMww3=${PARMww3:-${PARMhafs}/ww3/regional}
FIXam=${FIXam:-${FIXhafs}/fix_am}
FIXcrtm=${FIXcrtm:-${FIXhafs}/hafs-crtm-2.3.0}
FIXhycom=${FIXhycom:-${FIXhafs}/fix_hycom}
FORECASTEXEC=${FORECASTEXEC:-${EXEChafs}/hafs_forecast.x}

out_prefix=${out_prefix:-$(echo "${STORM}${STORMID}.${YMDH}" | tr '[A-Z]' '[a-z]')}
satpost=${satpost:-.false.}

ENSDA=${ENSDA:-NO}

# Set options specific to the deterministic/ensemble forecast
if [ "${ENSDA}" != YES ]; then
  NHRS=${NHRS:-126}
  NBDYHRS=${NBDYHRS:-3}
  NOUTHRS=${NOUTHRS_ENS:-3}
  CASE=${CASE:-C768}
  CRES=$(echo $CASE | cut -c 2-)
  gtype=${gtype:-regional}
  LEVS=${LEVS:-65}
  stretch_fac=${stretch_fac:-1.0001}
  target_lon=${target_lon:--62.0}
  target_lat=${target_lat:-22.0}
  refine_ratio=${refine_ratio:-4}
  nest_grids=${nest_grids:-1}
  parent_grid_num=${parent_grid_num:-1}
  parent_tile=${parent_tile:-6}
  refine_ratio=${refine_ratio:-4}
  istart_nest=${istart_nest:-46}
  jstart_nest=${jstart_nest:-238}
  iend_nest=${iend_nest:-1485}
  jend_nest=${jend_nest:-1287}
  deflate_level=${deflate_level:--1}
  ccpp_suite_regional=${ccpp_suite_regional:-FV3_HAFS_v1}
  ccpp_suite_glob=${ccpp_suite_glob:-FV3_HAFS_v1}
  ccpp_suite_nest=${ccpp_suite_nest:-FV3_HAFS_v1}
  dt_atmos=${dt_atmos:-90}
  restart_interval=${restart_interval:-6}
  quilting=${quilting:-.true.}
  write_groups=${write_groups:-3}
  write_tasks_per_group=${write_tasks_per_group:-72}
  write_dopost=${write_dopost:-.false.}
  output_history=${output_history:-.true.}
  glob_k_split=${glob_k_split:-1}
  glob_n_split=${glob_n_split:-7}
  glob_layoutx=${glob_layoutx:-12}
  glob_layouty=${glob_layouty:-12}
  glob_npx=${glob_npx:-769}
  glob_npy=${glob_npy:-769}
  k_split=${k_split:-4}
  n_split=${n_split:-5}
  layoutx=${layoutx:-40}
  layouty=${layouty:-30}
  npx=${npx:-2881}
  npy=${npy:-1921}
  npz=${npz:-64}
  output_grid_dlon=${output_grid_dlon:-0.025}
  output_grid_dlat=${output_grid_dlon:-0.025}
else
  NHRS=${NHRS_ENS:-6}
  NBDYHRS=${NBDYHRS_ENS:-3}
  NOUTHRS=${NOUTHRS_ENS:-3}
  CASE=${CASE_ENS:-C768}
  CRES=$(echo $CASE | cut -c 2-)
  gtype=${gtype_ens:-regional}
  LEVS=${LEVS_ENS:-65}
  stretch_fac=${stretch_fac_ens:-1.0001}
  target_lon=${target_lon_ens:--62.0}
  target_lat=${target_lat_ens:-22.0}
  refine_ratio=${refine_ratio_ens:-4}
# nest_grids=${nest_grids:-1}
# parent_grid_num=${parent_grid_num:-1}
# parent_tile=${parent_tile:-6}
# refine_ratio=${refine_ratio:-4}
# istart_nest=${istart_nest:-46}
# jstart_nest=${jstart_nest:-238}
# iend_nest=${iend_nest:-1485}
# jend_nest=${jend_nest:-1287}
  deflate_level=${deflate_level:-1}
  ccpp_suite_regional=${ccpp_suite_regional_ens:-FV3_HAFS_v1}
  ccpp_suite_glob=${ccpp_suite_glob_ens:-FV3_HAFS_v1}
  ccpp_suite_nest=${ccpp_suite_nest_ens:-FV3_HAFS_v1}
  dt_atmos=${dt_atmos_ens:-90}
  restart_interval=${restart_interval_ens:-6}
  quilting=${quilting_ens:-.true.}
  write_groups=${write_groups_ens:-3}
  write_tasks_per_group=${write_tasks_per_group_ens:-72}
  write_dopost=${write_dopost_ens:-.false.}
  output_history=${output_history_ens:-.true.}
  glob_k_split=${glob_k_split_ens:-1}
  glob_n_split=${glob_n_split_ens:-7}
  glob_layoutx=${glob_layoutx_ens:-12}
  glob_layouty=${glob_layouty_ens:-12}
  glob_npx=${glob_npx_ens:-769}
  glob_npy=${glob_npy_ens:-769}
  k_split=${k_split_ens:-4}
  n_split=${n_split_ens:-5}
  layoutx=${layoutx_ens:-40}
  layouty=${layouty_ens:-30}
  npx=${npx_ens:-2881}
  npy=${npy_ens:-1921}
  npz=${npz_ens:-64}
  output_grid_dlon_ens=${output_grid_dlon_ens:-$(awk "BEGIN {print ${output_grid_dlon:-0.025}*${GRID_RATIO_ENS:-1}}")}
  output_grid_dlat_ens=${output_grid_dlat_ens:-$(awk "BEGIN {print ${output_grid_dlat:-0.025}*${GRID_RATIO_ENS:-1}}")}
  output_grid_dlon=${output_grid_dlon_ens}
  output_grid_dlat=${output_grid_dlat_ens}
fi

app_domain=${app_domain:-regional}
output_grid=${output_grid:-rotated_latlon}
output_grid_cen_lon=${output_grid_cen_lon:-${domlon}}
output_grid_cen_lat=${output_grid_cen_lat:-${domlat}}
output_grid_lon1=${output_grid_lon1:--35.0}
output_grid_lat1=${output_grid_lat1:--30.0}
output_grid_lon2=${output_grid_lon2:-35.0}
output_grid_lat2=${output_grid_lat2:-30.0}

halo_blend=${halo_blend:-0}
nstf_n1=${nstf_n1:-2}
nstf_n2=${nstf_n2:-0}
nstf_n3=${nstf_n3:-0}
nstf_n4=${nstf_n4:-0}
nstf_n5=${nstf_n5:-0}

# Set options for cold-start or warm-start
# Default is cold start from chgres_ic generated ic/bc
na_init=${na_init:-1}
external_ic=${external_ic:-.true.}
nggps_ic=${nggps_ic:-.true.}
mountain=${mountain:-.false.}
warm_start=${warm_start:-.false.}
warm_start_opt=${warm_start_opt:-0}
warmstart_from_restart=${warmstart_from_restart:-no}
RESTARTinp=${RESTARTinp:-"UNNEEDED"}

if [ ${warm_start_opt} -eq 0 ]; then
  warmstart_from_restart=no
  RESTARTinp="UNNEEDED"
fi

# Different warm_start_opt options for determinist/ensemble forecast
if [ ${ENSDA} != "YES" ]; then # for deterministic forecast

if [ ${warm_start_opt} -eq 1 ] && [ -s ${COMhafs}/RESTART_init/${PDY}.${cyc}0000.fv_core.res.tile1.nc ]; then
  warmstart_from_restart=yes
  RESTARTinp=${COMhafs}/RESTART_init
fi
if [ ${warm_start_opt} -eq 2 ] && [ -s ${COMhafsprior}/RESTART/${PDY}.${cyc}0000.fv_core.res.tile1.nc ]; then
  warmstart_from_restart=yes
  RESTARTinp=${COMhafsprior}/RESTART
fi
if [ ${warm_start_opt} -eq 3 ] && [ -s ${COMhafs}/RESTART_vi/${PDY}.${cyc}0000.fv_core.res.tile1.nc ]; then
  warmstart_from_restart=yes
  RESTARTinp=${COMhafs}/RESTART_vi
fi
if [ ${RUN_GSI_VR} = YES ] && [ -s ${COMhafs}/RESTART_analysis_vr/${PDY}.${cyc}0000.fv_core.res.tile1.nc ]; then
  warmstart_from_restart=yes
  RESTARTinp=${COMhafs}/RESTART_analysis_vr
  warm_start_opt=4
fi
if [ ${RUN_GSI} = YES ] && [ -s ${COMhafs}/RESTART_analysis/${PDY}.${cyc}0000.fv_core.res.tile1.nc ]; then
  warmstart_from_restart=yes
  RESTARTinp=${COMhafs}/RESTART_analysis
  warm_start_opt=5
fi

else # for ENSDA member forecast

if [ ${warm_start_opt} -eq 1 ] && [ -s ${COMhafs}/RESTART_init_ens/mem${ENSID}/${PDY}.${cyc}0000.fv_core.res.tile1.nc ]; then
  warmstart_from_restart=yes
  RESTARTinp=${COMhafs}/RESTART_init_ens/mem${ENSID}
fi
if [ ${warm_start_opt} -eq 2 ] && [ -s ${COMhafsprior}/RESTART_ens/mem${ENSID}/${PDY}.${cyc}0000.fv_core.res.tile1.nc ]; then
  warmstart_from_restart=yes
  RESTARTinp=${COMhafsprior}/RESTART_ens/mem${ENSID}
fi
if [ ${warm_start_opt} -eq 3 ] && [ -s ${COMhafs}/RESTART_vi_ens/mem${ENSID}/${PDY}.${cyc}0000.fv_core.res.tile1.nc ]; then
  warmstart_from_restart=yes
  RESTARTinp=${COMhafs}/RESTART_vi_ens/mem${ENSID}
fi
#if [ ${RUN_GSI_VR_ENS} = YES ] && [ -s ${COMhafs}/RESTART_analysis_vr_ens/mem${ENSID}/${PDY}.${cyc}0000.fv_core.res.tile1.nc ]; then
if [ ${RUN_GSI_VR_ENS} = YES ] && [ -s ${WORKhafs}/intercom/RESTART_analysis_vr_ens/mem${ENSID}/${PDY}.${cyc}0000.fv_core.res.tile1.nc ]; then
  warmstart_from_restart=yes
  #RESTARTinp=${COMhafs}/RESTART_analysis_vr_ens/mem${ENSID}
  RESTARTinp=${WORKhafs}/intercom/RESTART_analysis_vr_ens/mem${ENSID}
  warm_start_opt=4
fi
#if [ ${RUN_ENKF} = YES ] && [ -s ${COMhafs}/RESTART_analysis_ens/mem${ENSID}/${PDY}.${cyc}0000.fv_core.res.tile1.nc ]; then
if [ ${RUN_ENKF} = YES ] && [ -s ${WORKhafs}/intercom/RESTART_analysis_ens/mem${ENSID}/${PDY}.${cyc}0000.fv_core.res.tile1.nc ]; then
  warmstart_from_restart=yes
  #RESTARTinp=${COMhafs}/RESTART_analysis_ens/mem${ENSID}
  RESTARTinp=${WORKhafs}/intercom/RESTART_analysis_ens/mem${ENSID}
  warm_start_opt=5
fi

fi # ${ENSDA} != "YES"

# For warm start from restart files
if [ ${warmstart_from_restart} = yes ]; then
  na_init=0
  external_ic=.false.
  nggps_ic=.false.
  mountain=.true.
  warm_start=.true.
fi

# Ocean coupling related settings
run_ocean=${run_ocean:-no}
ocean_model=${ocean_model:-hycom}
run_wave=${run_wave:-no}
wave_model=${wave_model:-ww3}
cpl_atm_ocn=${cpl_atm_ocn:-cmeps_2way}
cpl_atm_wav=${cpl_atm_wav:-cmeps_1way_1to2}
cpl_wav_ocn=${cpl_wav_ocn:-cmeps_sidebyside}
ocn_tasks=${ocn_tasks:-120}
med_tasks=${med_tasks:-${ocn_tasks}}
wav_tasks=${wav_tasks:-120}
cplflx=${cplflx:-.false.}
cplocn2atm=${cplocn2atm:-.true.}
cplwav=${cplwav:-.false.}
cplwav2atm=${cplwav2atm:-.false.}
CPL_WND=${CPL_WND:-"CPL:native"}
cpl_dt=${cpl_dt:-360}
ocean_start_dtg=${ocean_start_dtg:-43340.00000}
base_dtg=${CDATE:-2019082900}
end_hour=${NHRS:-126}
merge_import=${merge_import:-.false.}
EARTH_component_list=${EARTH_component_list:-"EARTH_component_list: ATM"}
ATM_model_component=${ATM_model_component:-"ATM_model: fv3"}
OCN_model_component=${OCN_model_component:-""}
WAV_model_component=${WAV_model_component:-""}
MED_model_component=${MED_model_component:-""}
ATM_model_attribute=${ATM_model_attribute:-"ATM_model = fv3"}
OCN_model_attribute=${OCN_model_attribute:-""}
WAV_model_attribute=${WAV_model_attribute:-""}
MED_model_attribute=${MED_model_attribute:-""}

# CDEPS related settings
run_datm=${run_datm:-no}
run_docn=${run_docn:-no}
mesh_atm=${mesh_atm:-''}
mesh_ocn=${mesh_ocn:-''}

if [ $gtype = regional ]; then
  if [ $quilting = .true. ]; then
    ATM_tasks=$(($layoutx*$layouty+$write_groups*$write_tasks_per_group))
  else
    ATM_tasks=$(($layoutx*$layouty))
  fi
elif [ $gtype = nest ]; then
  if [ $quilting = .true. ]; then
    ATM_tasks=$((6*$glob_layoutx*$glob_layouty+$layoutx*$layouty+$write_groups*$write_tasks_per_group))
  else
    ATM_tasks=$((6*$glob_layoutx*$glob_layouty+$layoutx*$layouty))
  fi
else
  echo "FATAL ERROR: Unsupported gtype of ${gtype}. Currently onnly support gtype of nest or regional."
  exit 9
fi

ATM_petlist_bounds=$(printf "ATM_petlist_bounds: %04d %04d" 0 $(($ATM_tasks-1)))

if [ ${run_ocean} = yes ] && [ ${run_wave} != yes ]; then

ATM_model_component="ATM_model: fv3"
OCN_model_component="OCN_model: hycom"
WAV_model_component=""
ATM_model_attribute="ATM_model = fv3"
OCN_model_attribute="OCN_model = hycom"
WAV_model_attribute=""
OCN_petlist_bounds=$(printf "OCN_petlist_bounds: %04d %04d" $ATM_tasks $(($ATM_tasks+$ocn_tasks-1)))

# NUOPC based coupling options
if [[ $cpl_atm_ocn = "nuopc"* ]]; then
  EARTH_component_list="EARTH_component_list: ATM OCN"
  MED_model_component=""
  MED_model_attribute=""
  MED_petlist_bounds=""
  # NUOPC based atm-ocn side by side run (no coupling)
  if [ $cpl_atm_ocn = nuopc_sidebyside ]; then
    cplflx=.false.
    cplocn2atm=.false.
    runSeq_ALL="ATM\n OCN"
  # direct coupling through the nearest point regridding method
  elif [ $cpl_atm_ocn = nuopc_nearest ]; then
    cplflx=.true.
    cplocn2atm=.true.
    runSeq_ALL="OCN -> ATM :remapMethod=nearest_stod:srcmaskvalues=0\n ATM -> OCN :remapMethod=nearest_stod:srcmaskvalues=1:dstmaskvalues=0\n ATM\n OCN"
  # direct coupling through the bilinear regridding method
  elif [ $cpl_atm_ocn = nuopc_bilinear ]; then
    cplflx=.true.
    cplocn2atm=.true.
    runSeq_ALL="OCN -> ATM :remapMethod=bilinear:unmappedaction=ignore:zeroregion=select:srcmaskvalues=0\n ATM -> OCN :remapMethod=bilinear:unmappedaction=ignore:zeroregion=select:srcmaskvalues=1:dstmaskvalues=0\n ATM\n OCN"
  fi
# CMEPS based coupling options
elif [[ $cpl_atm_ocn = "cmeps"* ]]; then
  EARTH_component_list="EARTH_component_list: ATM OCN MED"
  MED_model_component="MED_model: cmeps"
  MED_model_attribute="MED_model=cmeps"
  MED_petlist_bounds=$(printf "MED_petlist_bounds: %04d %04d" $ATM_tasks $(($ATM_tasks+$med_tasks-1)))
  # CMEPS based two-way coupling
  if [ $cpl_atm_ocn = cmeps_2way ]; then
    cplflx=.true.
    cplocn2atm=.true.
    runSeq_ALL="ATM -> MED :remapMethod=redist\n MED med_phases_post_atm\n OCN -> MED :remapMethod=redist\n MED med_phases_post_ocn\n MED med_phases_prep_atm\n MED med_phases_prep_ocn_accum\n MED med_phases_prep_ocn_avg\n MED -> ATM :remapMethod=redist\n MED -> OCN :remapMethod=redist\n ATM\n OCN"
  # CMEPS based one-way coupling from atm to ocn only
  elif [ $cpl_atm_ocn = cmeps_1way_1to2 ]; then
    cplflx=.true.
    cplocn2atm=.false.
    runSeq_ALL="ATM -> MED :remapMethod=redist\n MED med_phases_post_atm\n OCN -> MED :remapMethod=redist\n MED med_phases_post_ocn\n MED med_phases_prep_ocn_accum\n MED med_phases_prep_ocn_avg\n MED -> OCN :remapMethod=redist\n ATM\n OCN"
  # CMEPS based one-way coupling from ocn to atm only
  elif [ $cpl_atm_ocn = cmeps_1way_2to1 ]; then
    cplflx=.true.
    cplocn2atm=.true.
    runSeq_ALL="ATM -> MED :remapMethod=redist\n MED med_phases_post_atm\n OCN -> MED :remapMethod=redist\n MED med_phases_post_ocn\n MED med_phases_prep_atm\n MED -> ATM :remapMethod=redist\n ATM\n OCN"
  # CMEPS based atm-ocn side by side run (no coupling)
  elif [ $cpl_atm_ocn = cmeps_sidebyside ]; then
    cplflx=.true.
    cplocn2atm=.false.
    runSeq_ALL="ATM -> MED :remapMethod=redist\n MED med_phases_post_atm\n OCN -> MED :remapMethod=redist\n MED med_phases_post_ocn\n ATM\n OCN"
  fi
# Currently unsupported coupling option combinations
else
  echo "FATAL ERROR: Unsupported coupling option: cpl_atm_ocn=${cpl_atm_ocn}"
  exit 9
fi

fi #if [ ${run_ocean} = yes ] && [ ${run_wave} != yes ]; then

if [ ${run_ocean} != yes ] && [ ${run_wave} = yes ]; then

ATM_model_component="ATM_model: fv3"
OCN_model_component=""
WAV_model_component="WAV_model: ww3"
ATM_model_attribute="ATM_model = fv3"
OCN_model_attribute=""
WAV_model_attribute="WAV_model = ww3"

# NUOPC based coupling options
if [[ $cpl_atm_wav = "nuopc"* ]]; then
  echo "FATAL ERROR: Unsupported coupling option combination: cpl_atm_wav=${cpl_atm_wav}"
  exit 9
# CMEPS based coupling options
elif [[ $cpl_atm_wav = "cmeps"* ]]; then
  EARTH_component_list="EARTH_component_list: ATM WAV MED"
  MED_model_component="MED_model: cmeps"
  MED_model_attribute="MED_model = cmeps"
  MED_petlist_bounds=$(printf "MED_petlist_bounds: %04d %04d" $ATM_tasks $(($ATM_tasks+$med_tasks-1)))
  WAV_petlist_bounds=$(printf "WAV_petlist_bounds: %04d %04d" $(($ATM_tasks+$med_tasks)) $(($ATM_tasks+$med_tasks+$wav_tasks-1)))
  # CMEPS based two-way atm-wav coupling
  if [ $cpl_atm_wav = cmeps_2way ]; then
    cplflx=.false.
    cplocn2atm=.false.
    cplwav=.true.
    cplwav2atm=.true.
    CPL_WND="CPL:native"
    runSeq_ALL="ATM -> MED :remapMethod=redist\n MED med_phases_post_atm\n WAV -> MED :remapMethod=redist\n MED med_phases_post_wav\n MED med_phases_prep_atm\n MED -> ATM :remapMethod=redist\n MED med_phases_prep_wav\n MED -> WAV :remapMethod=redist\n ATM\n WAV"
  # CMEPS based one-way atm-wav coupling from atm to wav only
  elif [ $cpl_atm_wav = cmeps_1way_1to2 ]; then
    cplflx=.false.
    cplocn2atm=.false.
    cplwav=.true.
    cplwav2atm=.false.
    CPL_WND="CPL:native"
    runSeq_ALL="ATM -> MED :remapMethod=redist\n MED med_phases_post_atm\n WAV -> MED :remapMethod=redist\n MED med_phases_post_wav\n MED med_phases_prep_wav\n MED -> WAV :remapMethod=redist\n ATM\n WAV"
  # CMEPS based one-way atm-wav coupling from wav to atm only
  elif [ $cpl_atm_wav = cmeps_1way_2to1 ]; then
    cplflx=.false.
    cplocn2atm=.false.
    cplwav=.true.
    cplwav2atm=.true.
    CPL_WND="native"
    runSeq_ALL="ATM -> MED :remapMethod=redist\n MED med_phases_post_atm\n WAV -> MED :remapMethod=redist\n MED med_phases_post_wav\n MED med_phases_prep_atm\n MED -> ATM :remapMethod=redist\n MED med_phases_prep_wav\n MED -> WAV :remapMethod=redist\n ATM\n WAV"
  # CMEPS based atm-wav side by side run (no coupling)
  elif [ $cpl_atm_wav = cmeps_sidebyside ]; then
    cplflx=.false.
    cplocn2atm=.false.
    cplwav=.true.
    cplwav2atm=.false.
    CPL_WND="native"
    runSeq_ALL="ATM -> MED :remapMethod=redist\n MED med_phases_post_atm\n WAV -> MED :remapMethod=redist\n MED med_phases_post_wav\n MED med_phases_prep_atm\n MED -> ATM :remapMethod=redist\n MED med_phases_prep_wav\n MED -> WAV :remapMethod=redist\n ATM\n WAV"
  fi
# Currently unsupported coupling option combinations
else
  echo "FATAL ERROR: Unsupported coupling option combination: cpl_atm_wav=${cpl_atm_wav}"
  exit 9
fi

fi #if [ ${run_ocean} != yes ] && [ ${run_wave} = yes ]; then

if [ ${run_ocean} = yes ] && [ ${run_wave} = yes ]; then
# Currently, only support CMEPS based coupling at the application/workflow level
EARTH_component_list="EARTH_component_list: ATM OCN WAV MED"
ATM_model_component="ATM_model: fv3"
OCN_model_component="OCN_model: hycom"
WAV_model_component="WAV_model: ww3"
MED_model_component="MED_model: cmeps"
ATM_model_attribute="ATM_model = fv3"
OCN_model_attribute="OCN_model = hycom"
WAV_model_attribute="WAV_model = ww3"
MED_model_attribute="MED_model = cmeps"

OCN_petlist_bounds=$(printf "OCN_petlist_bounds: %04d %04d" $ATM_tasks $(($ATM_tasks+$ocn_tasks-1)))
MED_petlist_bounds=$(printf "MED_petlist_bounds: %04d %04d" $ATM_tasks $(($ATM_tasks+$med_tasks-1)))
WAV_petlist_bounds=$(printf "WAV_petlist_bounds: %04d %04d" $(($ATM_tasks+$ocn_tasks)) $(($ATM_tasks+$ocn_tasks+$wav_tasks-1)))

# CMEPS based two-way atm-ocn and atm-wav coupling
if [ $cpl_atm_ocn = cmeps_2way ] && [ $cpl_atm_wav = cmeps_2way ]; then
  cplflx=.true.
  cplocn2atm=.true.
  cplwav=.true.
  cplwav2atm=.true.
  CPL_WND="CPL:native"
  runSeq_ALL="ATM -> MED :remapMethod=redist\n MED med_phases_post_atm\n OCN -> MED :remapMethod=redist\n MED med_phases_post_ocn\n WAV -> MED :remapMethod=redist\n MED med_phases_post_wav\n MED med_phases_prep_atm\n MED -> ATM :remapMethod=redist\n MED med_phases_prep_ocn_accum\n MED med_phases_prep_ocn_avg\n MED -> OCN :remapMethod=redist\n MED med_phases_prep_wav\n MED -> WAV :remapMethod=redist\n ATM\n OCN\n WAV"
# CMEPS based two-way atm-ocn coupling and one-way atm-wav coupling from atm to wav only
elif [ $cpl_atm_ocn = cmeps_2way ] && [ $cpl_atm_wav = cmeps_1way_1to2 ]; then
  cplflx=.true.
  cplocn2atm=.true.
  cplwav=.true.
  cplwav2atm=.false.
  CPL_WND="CPL:native"
  #runSeq_ALL="ATM -> MED :remapMethod=redist\n MED med_phases_post_atm\n OCN -> MED :remapMethod=redist\n MED med_phases_post_ocn\n MED med_phases_prep_atm\n MED -> ATM :remapMethod=redist\n MED med_phases_prep_ocn_accum\n MED med_phases_prep_ocn_avg\n MED -> OCN :remapMethod=redist\n MED med_phases_prep_wav\n MED -> WAV :remapMethod=redist\n ATM\n OCN\n WAV"
  runSeq_ALL="ATM -> MED :remapMethod=redist\n MED med_phases_post_atm\n OCN -> MED :remapMethod=redist\n MED med_phases_post_ocn\n WAV -> MED :remapMethod=redist\n MED med_phases_post_wav\n MED med_phases_prep_atm\n MED -> ATM :remapMethod=redist\n MED med_phases_prep_ocn_accum\n MED med_phases_prep_ocn_avg\n MED -> OCN :remapMethod=redist\n MED med_phases_prep_wav\n MED -> WAV :remapMethod=redist\n ATM\n OCN\n WAV"
# CMEPS based one-way atm-ocn coupling from atm to ocn only and two-way atm-wav coupling
elif [ $cpl_atm_ocn = cmeps_1way_1to2 ] && [ $cpl_atm_wav = cmeps_2way ]; then
  cplflx=.true.
  cplocn2atm=.false.
  cplwav=.true.
  cplwav2atm=.true.
  CPL_WND="CPL:native"
  runSeq_ALL="ATM -> MED :remapMethod=redist\n MED med_phases_post_atm\n OCN -> MED :remapMethod=redist\n MED med_phases_post_ocn\n WAV -> MED :remapMethod=redist\n MED med_phases_post_wav\n MED med_phases_prep_atm\n MED -> ATM :remapMethod=redist\n MED med_phases_prep_ocn_accum\n MED med_phases_prep_ocn_avg\n MED -> OCN :remapMethod=redist\n MED med_phases_prep_wav\n MED -> WAV :remapMethod=redist\n ATM\n OCN\n WAV"
# CMEPS based one-way atm-ocn coupling from atm to ocn only and one-way atm-wav coupling from atm to wav only
elif [ $cpl_atm_ocn = cmeps_1way_1to2 ] && [ $cpl_atm_wav = cmeps_1way_1to2 ]; then
  cplflx=.true.
  cplocn2atm=.false.
  cplwav=.true.
  cplwav2atm=.false.
  CPL_WND="CPL:native"
  runSeq_ALL="ATM -> MED :remapMethod=redist\n MED med_phases_post_atm\n OCN -> MED :remapMethod=redist\n MED med_phases_post_ocn\n WAV -> MED :remapMethod=redist\n MED med_phases_post_wav\n MED med_phases_prep_atm\n MED -> ATM :remapMethod=redist\n MED med_phases_prep_ocn_accum\n MED med_phases_prep_ocn_avg\n MED -> OCN :remapMethod=redist\n MED med_phases_prep_wav\n MED -> WAV :remapMethod=redist\n ATM\n OCN\n WAV"
# CMEPS based atm-ocn-wav side by side run
elif [ $cpl_atm_ocn = cmeps_sidebyside ] && [ $cpl_atm_wav = cmeps_sidebyside ]; then
  cplflx=.true.
  cplocn2atm=.false.
  cplwav=.true.
  cplwav2atm=.false.
  CPL_WND="native"
  runSeq_ALL="ATM -> MED :remapMethod=redist\n MED med_phases_post_atm\n OCN -> MED :remapMethod=redist\n MED med_phases_post_ocn\n WAV -> MED :remapMethod=redist\n MED med_phases_post_wav\n MED med_phases_prep_atm\n MED -> ATM :remapMethod=redist\n MED med_phases_prep_wav\n MED -> WAV :remapMethod=redist\n ATM\n OCN\n WAV"
# Currently unsupported coupling option combinations
else
  echo "FATAL ERROR: Unsupported coupling options: cpl_atm_ocn=${cpl_atm_ocn}; cpl_atm_wav=${cpl_atm_wav}"
  exit 9
fi

fi #if [ ${run_ocean} = yes ] && [ ${run_wave} = yes ]; then

# CDEPS data models
if [ ${run_datm} = yes ];  then
  OCN_petlist_bounds=$(printf "OCN_petlist_bounds: %04d %04d" $ATM_tasks $(($ATM_tasks+$ocean_tasks-1)))
  MED_petlist_bounds=$(printf "MED_petlist_bounds: %04d %04d" 0 $(($ATM_tasks-1)))
  cplflx=.true.
  cplocn2atm=.false.
  cplwav=.false.
  cplwav2atm=.false.
  CPL_WND="native"
  runSeq_ALL="" # not used yet
elif [ ${run_docn} = yes ]; then
  OCN_petlist_bounds=$(printf "OCN_petlist_bounds: %04d %04d" $ATM_tasks $(($ATM_tasks+$ocean_tasks-1)))
  MED_petlist_bounds=$(printf "MED_petlist_bounds: %04d %04d" $ATM_tasks $(($ATM_tasks+$ocean_tasks-1)))
  cplflx=.true.
  cplocn2atm=.true.
  cplwav=.false.
  cplwav2atm=.false.
  CPL_WND="native"
  runSeq_ALL="" # not used yet
fi

# Prepare the output RESTART dir
if [ ${ENSDA} = YES ]; then
  RESTARTout=${RESTARTout:-${COMhafs}/RESTART_ens/mem${ENSID}}
  mkdir -p ${RESTARTout}
  ${NLN} ${RESTARTout} RESTART
elif [ ${RUN_GSI} = YES ] || [ ${RUN_GSI_VR} = YES ]; then
  RESTARTout=${RESTARTout:-${COMhafs}/RESTART}
  mkdir -p ${RESTARTout}
  ${NLN} ${RESTARTout} RESTART
else
  RESTARTout=${RESTARTout:-./RESTART}
  mkdir -p ${RESTARTout}
fi

mkdir -p INPUT

if [ ${run_datm} = no ];  then

# Link the input IC and/or LBC files into the INPUT dir
if [ ! -d $INPdir ]; then
   echo "FATAL ERROR: Input data dir does not exist: $INPdir"
   exit 9
fi

${NLN} ${INPdir}/*.nc INPUT/

# Copy fix files
${NCP} $FIXam/global_solarconstant_noaa_an.txt  solarconstant_noaa_an.txt
${NCP} $FIXam/ozprdlos_2015_new_sbuvO3_tclm15_nuchem.f77 global_o3prdlos.f77
${NCP} $FIXam/global_h2o_pltc.f77               global_h2oprdlos.f77
${NCP} $FIXam/global_sfc_emissivity_idx.txt     sfc_emissivity_idx.txt
${NCP} $FIXam/global_co2historicaldata_glob.txt co2historicaldata_glob.txt
${NCP} $FIXam/co2monthlycyc.txt                 co2monthlycyc.txt
${NCP} $FIXam/global_climaeropac_global.txt     aerosol.dat
${NCP} $FIXam/global_glacier.2x2.grb .
${NCP} $FIXam/global_maxice.2x2.grb .
${NCP} $FIXam/RTGSST.1982.2012.monthly.clim.grb .
${NCP} $FIXam/global_snoclim.1.875.grb .
${NCP} $FIXam/global_snowfree_albedo.bosu.t1534.3072.1536.rg.grb .
${NCP} $FIXam/global_albedo4.1x1.grb .
${NCP} $FIXam/CFSR.SEAICE.1982.2012.monthly.clim.grb .
${NCP} $FIXam/global_tg3clim.2.6x1.5.grb .
${NCP} $FIXam/global_vegfrac.0.144.decpercent.grb .
${NCP} $FIXam/global_vegtype.igbp.t1534.3072.1536.rg.grb .
${NCP} $FIXam/global_soiltype.statsgo.t1534.3072.1536.rg.grb .
${NCP} $FIXam/global_soilmgldas.t1534.3072.1536.grb .
${NCP} $FIXam/seaice_newland.grb .
${NCP} $FIXam/global_shdmin.0.144x0.144.grb .
${NCP} $FIXam/global_shdmax.0.144x0.144.grb .
${NCP} $FIXam/global_slope.1x1.grb .
${NCP} $FIXam/global_mxsnoalb.uariz.t1534.3072.1536.rg.grb .

for file in $(ls ${FIXam}/fix_co2_proj/global_co2historicaldata*); do
  ${NCP} $file $(echo $(basename $file) |sed -e "s/global_//g")
done

# If needed, copy fix files needed by the hwrf ccpp physics suite
if [[ ${ccpp_suite_regional} == *"hwrf"* ]] ||  [[ ${ccpp_suite_glob} == *"hwrf"* ]] || [[ ${ccpp_suite_nest} == *"hwrf"* ]]; then
  ${NCP} ${PARMhafs}/forecast/hwrf_physics_fix/* .
fi

if [ $gtype = nest ]; then
  #ntiles=7
  export ntiles=$((6 + ${nest_grids}))
elif [ $gtype = regional ]; then
  ntiles=1
elif [ $gtype = uniform ] || [ $gtype = stretch ]; then
  ntiles=6
else
  echo "FATAL ERROR: Unsupported gtype of ${gtype}."
  exit 9
fi

if [ $gtype = nest ]; then

# Copy grid and orography
for itile in $(seq 1 ${ntiles})
do
  cp $FIXgrid/${CASE}/${CASE}_oro_data.tile${itile}.nc INPUT/oro_data.tile${itile}.nc
  cp $FIXgrid/${CASE}/${CASE}_grid.tile${itile}.nc INPUT/${CASE}_grid.tile${itile}.nc
done
${NCP} $FIXgrid/${CASE}/${CASE}_mosaic.nc INPUT/grid_spec.nc

cd ./INPUT
for itile in $(seq 7 ${ntiles})
do
  inest=$(($itile - 5))
  ${NLN} ${CASE}_grid.tile${itile}.nc grid.nest0${inest}.tile${itile}.nc
  ${NLN} oro_data.tile${itile}.nc oro_data.nest0${inest}.tile${itile}.nc
  ${NLN} gfs_data.tile${itile}.nc gfs_data.nest0${inest}.tile${itile}.nc
  ${NLN} sfc_data.tile${itile}.nc sfc_data.nest0${inest}.tile${itile}.nc
done

cd ..

# Prepare data_table, diag_table, field_table, input.nml, input_nest02.nml,
# model_configure, and nems.configure
#${NCP} ${PARMforecast}/data_table .
${NCP} ${PARMforecast}/diag_table.tmp .
${NCP} ${PARMforecast}/field_table .
${NCP} ${PARMforecast}/input.nml.tmp .
${NCP} ${PARMforecast}/input_nest.nml.tmp .
${NCP} ${PARMforecast}/model_configure.tmp .
${NCP} ${PARMforecast}/nems.configure.atmonly ./nems.configure

ngrids=$(( ${nest_grids} + 1 ))
glob_pes=$(( ${glob_layoutx} * ${glob_layouty} * 6 ))
grid_pes="${glob_pes}"
for n in $(seq 1 ${nest_grids})
do
  layoutx_tmp=$( echo ${layoutx} | cut -d , -f ${n} )
  layouty_tmp=$( echo ${layouty} | cut -d , -f ${n} )
  grid_pes="${grid_pes},$(( $layoutx_tmp * $layouty_tmp ))"
done

ioffset=1
joffset=1
for n in $(seq 1 ${nest_grids})
do
  inest=$(( ${n} + 1 ))
  istart_nest_tmp=$( echo ${istart_nest} | cut -d , -f ${n} )
  jstart_nest_tmp=$( echo ${jstart_nest} | cut -d , -f ${n} )
  ioffset="$ioffset,$(( ($istart_nest_tmp-1)/2 + 1))"
  joffset="$joffset,$(( ($jstart_nest_tmp-1)/2 + 1))"
done

blocksize=$(( ${glob_npy}/${glob_layouty} ))

sed -e "s/_blocksize_/${blocksize:-64}/g" \
    -e "s/_ccpp_suite_/${ccpp_suite_glob}/g" \
    -e "s/_deflate_level_/${deflate_level:--1}/g" \
    -e "s/_layoutx_/${glob_layoutx}/g" \
    -e "s/_layouty_/${glob_layouty}/g" \
    -e "s/_npx_/${glob_npx}/g" \
    -e "s/_npy_/${glob_npy}/g" \
    -e "s/_npz_/${npz}/g" \
    -e "s/_k_split_/${glob_k_split}/g" \
    -e "s/_n_split_/${glob_n_split}/g" \
    -e "s/_na_init_/${na_init}/g" \
    -e "s/_external_ic_/${external_ic}/g" \
    -e "s/_nggps_ic_/${nggps_ic}/g" \
    -e "s/_mountain_/${mountain}/g" \
    -e "s/_warm_start_/${warm_start}/g" \
    -e "s/_target_lat_/${target_lat}/g" \
    -e "s/_target_lon_/${target_lon}/g" \
    -e "s/_stretch_fac_/${stretch_fac}/g" \
    -e "s/_grid_pes_/${grid_pes}/g" \
    -e "s/_parent_grid_num_/${parent_grid_num}/g" \
    -e "s/_parent_tile_/${parent_tile}/g" \
    -e "s/_refinement_/${refine_ratio}/g" \
    -e "s/_ioffset_/${ioffset}/g" \
    -e "s/_joffset_/${joffset}/g" \
    -e "s/_levp_/${LEVS}/g" \
    -e "s/_fhswr_/${fhswr:-1800.}/g" \
    -e "s/_fhlwr_/${fhlwr:-1800.}/g" \
    -e "s/_nstf_n1_/${nstf_n1:-2}/g" \
    -e "s/_nstf_n2_/${nstf_n2:-0}/g" \
    -e "s/_nstf_n3_/${nstf_n3:-0}/g" \
    -e "s/_nstf_n4_/${nstf_n4:-0}/g" \
    -e "s/_nstf_n5_/${nstf_n5:-0}/g" \
    -e "s/_cplflx_/${cplflx:-.false.}/g" \
    -e "s/_cplocn2atm_/${cplocn2atm}/g" \
    -e "s/_cplwav_/${cplwav:-.false.}/g" \
    -e "s/_cplwav2atm_/${cplwav2atm:-.false.}/g" \
    -e "s/_merge_import_/${merge_import:-.false.}/g" \
    input.nml.tmp > input.nml

<<<<<<< HEAD
for n in $(seq 1 ${nest_grids})
do
  inest=$(( ${n} + 1 ))
  layoutx_tmp=$( echo ${layoutx} | cut -d , -f ${n} )
  layouty_tmp=$( echo ${layouty} | cut -d , -f ${n} )
  npx_tmp=$( echo ${npx} | cut -d , -f ${n} )
  npy_tmp=$( echo ${npy} | cut -d , -f ${n} )

  blocksize=$(( ${npy_tmp}/${layouty_tmp} ))
sed -e "s/_fhmax_/${NHRS}/g" \
    -e "s/_blocksize_/${blocksize:-64}/g" \
=======
blocksize=$(( ${npy}/${layouty} ))
sed -e "s/_blocksize_/${blocksize:-64}/g" \
>>>>>>> 69a40951
    -e "s/_ccpp_suite_/${ccpp_suite_nest}/g" \
    -e "s/_deflate_level_/${deflate_level:--1}/g" \
    -e "s/_layoutx_/${layoutx_tmp}/g" \
    -e "s/_layouty_/${layouty_tmp}/g" \
    -e "s/_npx_/${npx_tmp}/g" \
    -e "s/_npy_/${npy_tmp}/g" \
    -e "s/_npz_/${npz}/g" \
    -e "s/_k_split_/${k_split}/g" \
    -e "s/_n_split_/${n_split}/g" \
    -e "s/_na_init_/${na_init}/g" \
    -e "s/_external_ic_/${external_ic}/g" \
    -e "s/_nggps_ic_/${nggps_ic}/g" \
    -e "s/_mountain_/${mountain}/g" \
    -e "s/_warm_start_/${warm_start}/g" \
    -e "s/_levp_/${LEVS}/g" \
    -e "s/_fhswr_/${fhswr:-1800.}/g" \
    -e "s/_fhlwr_/${fhlwr:-1800.}/g" \
    -e "s/_nstf_n1_/${nstf_n1:-2}/g" \
    -e "s/_nstf_n2_/${nstf_n2:-0}/g" \
    -e "s/_nstf_n3_/${nstf_n3:-0}/g" \
    -e "s/_nstf_n4_/${nstf_n4:-0}/g" \
    -e "s/_nstf_n5_/${nstf_n5:-0}/g" \
    -e "s/_cplflx_/${cplflx:-.false.}/g" \
    -e "s/_cplocn2atm_/${cplocn2atm}/g" \
    -e "s/_cplwav_/${cplwav:-.false.}/g" \
    -e "s/_cplwav2atm_/${cplwav2atm:-.false.}/g" \
    -e "s/_merge_import_/${merge_import:-.false.}/g" \
    input_nest.nml.tmp > input_nest0${inest}.nml
done

elif [ $gtype = regional ]; then

# Prepare tile data and orography for regional
tile=7
# Copy grid and orog files (halo[034])
${NCP} $FIXgrid/${CASE}/${CASE}_grid.tile${tile}.halo?.nc INPUT/.
${NCP} $FIXgrid/${CASE}/${CASE}_oro_data.tile${tile}.halo?.nc INPUT/.
${NCP} $FIXgrid/${CASE}/${CASE}_mosaic.nc INPUT/.

cd INPUT
${NLN} ${CASE}_mosaic.nc grid_spec.nc
${NLN} ${CASE}_grid.tile7.halo0.nc grid.tile7.halo0.nc
${NLN} ${CASE}_grid.tile7.halo3.nc ${CASE}_grid.tile7.nc
${NLN} ${CASE}_grid.tile7.halo4.nc grid.tile7.halo4.nc
${NLN} ${CASE}_oro_data.tile7.halo0.nc oro_data.nc
${NLN} ${CASE}_oro_data.tile7.halo4.nc oro_data.tile7.halo4.nc
${NLN} sfc_data.tile7.nc sfc_data.nc
${NLN} gfs_data.tile7.nc gfs_data.nc

# For warm start from restart files (either before or after analysis)
if [ ${warmstart_from_restart} = yes ]; then
  ${NLN} ${RESTARTinp}/${PDY}.${cyc}0000.coupler.res ./coupler.res
  ${NLN} ${RESTARTinp}/${PDY}.${cyc}0000.fv_core.res.nc ./fv_core.res.nc
  ${NLN} ${RESTARTinp}/${PDY}.${cyc}0000.fv_srf_wnd.res.tile1.nc ./fv_srf_wnd.res.tile1.nc
# ${NLN} ${RESTARTinp}/${PDY}.${cyc}0000.fv_core.res.tile1.nc ./fv_core.res.tile1.nc
# ${NLN} ${RESTARTinp}/${PDY}.${cyc}0000.fv_tracer.res.tile1.nc ./fv_tracer.res.tile1.nc
  # Remove the checksum attribute for all restart variables, so that the
  # forecast executable will not compare the checksum attribute against the
  # checksum calculated from the actual data. This is because the DA/GSI
  # currently only update the variable itself but not its checksum attribute.
  ncatted -a checksum,,d,, ${RESTARTinp}/${PDY}.${cyc}0000.fv_core.res.tile1.nc ./fv_core.res.tile1.nc
  ncatted -a checksum,,d,, ${RESTARTinp}/${PDY}.${cyc}0000.fv_tracer.res.tile1.nc ./fv_tracer.res.tile1.nc
fi

cd ..

# Prepare data_table, diag_table, field_table, input.nml, input_nest02.nml,
# model_configure, and nems.configure
#${NCP} ${PARMforecast}/data_table .
${NCP} ${PARMforecast}/diag_table.tmp .
${NCP} ${PARMforecast}/field_table .
${NCP} ${PARMforecast}/input.nml.tmp .
${NCP} ${PARMforecast}/model_configure.tmp .

if [ ${run_ocean} = yes ] || [ ${run_wave} = yes ]; then
  ${NCP} ${PARMforecast}/nems.configure.cpl.tmp ./nems.configure.tmp
else
  ${NCP} ${PARMforecast}/nems.configure.atmonly ./nems.configure.tmp
fi

  sed -e "s/_EARTH_component_list_/${EARTH_component_list}/g" \
      -e "s/_ATM_model_component_/${ATM_model_component}/g" \
      -e "s/_OCN_model_component_/${OCN_model_component}/g" \
      -e "s/_WAV_model_component_/${WAV_model_component}/g" \
      -e "s/_MED_model_component_/${MED_model_component}/g" \
      -e "s/_ATM_model_attribute_/${ATM_model_attribute}/g" \
      -e "s/_OCN_model_attribute_/${OCN_model_attribute}/g" \
      -e "s/_WAV_model_attribute_/${WAV_model_attribute}/g" \
      -e "s/_MED_model_attribute_/${MED_model_attribute}/g" \
      -e "s/_ATM_petlist_bounds_/${ATM_petlist_bounds}/g" \
      -e "s/_OCN_petlist_bounds_/${OCN_petlist_bounds}/g" \
      -e "s/_WAV_petlist_bounds_/${WAV_petlist_bounds}/g" \
      -e "s/_MED_petlist_bounds_/${MED_petlist_bounds}/g" \
      -e "s/_cpl_dt_/${cpl_dt}/g" \
      -e "s/_runSeq_ALL_/${runSeq_ALL}/g" \
      -e "s/_base_dtg_/${base_dtg}/g" \
      -e "s/_ocean_start_dtg_/${ocean_start_dtg}/g" \
      -e "s/_end_hour_/${end_hour}/g" \
      -e "s/_merge_import_/${merge_import:-.false.}/g" \
      nems.configure.tmp > nems.configure

blocksize=$(( ${npy}/${layouty} ))
sed -e "s/_blocksize_/${blocksize:-64}/g" \
    -e "s/_ccpp_suite_/${ccpp_suite_regional}/g" \
    -e "s/_deflate_level_/${deflate_level:--1}/g" \
    -e "s/_layoutx_/${layoutx}/g" \
    -e "s/_layouty_/${layouty}/g" \
    -e "s/_npx_/${npx}/g" \
    -e "s/_npy_/${npy}/g" \
    -e "s/_npz_/${npz}/g" \
    -e "s/_k_split_/${k_split}/g" \
    -e "s/_n_split_/${n_split}/g" \
    -e "s/_na_init_/${na_init}/g" \
    -e "s/_external_ic_/${external_ic}/g" \
    -e "s/_nggps_ic_/${nggps_ic}/g" \
    -e "s/_mountain_/${mountain}/g" \
    -e "s/_warm_start_/${warm_start}/g" \
    -e "s/_target_lat_/${target_lat}/g" \
    -e "s/_target_lon_/${target_lon}/g" \
    -e "s/_stretch_fac_/${stretch_fac}/g" \
    -e "s/_bc_update_interval_/${NBDYHRS}/g" \
    -e "s/_nrows_blend_/${halo_blend}/g" \
    -e "s/_levp_/${LEVS}/g" \
    -e "s/_fhswr_/${fhswr:-1800.}/g" \
    -e "s/_fhlwr_/${fhlwr:-1800.}/g" \
    -e "s/_nstf_n1_/${nstf_n1:-2}/g" \
    -e "s/_nstf_n2_/${nstf_n2:-0}/g" \
    -e "s/_nstf_n3_/${nstf_n3:-0}/g" \
    -e "s/_nstf_n4_/${nstf_n4:-0}/g" \
    -e "s/_nstf_n5_/${nstf_n5:-0}/g" \
    -e "s/_cplflx_/${cplflx:-.false.}/g" \
    -e "s/_cplocn2atm_/${cplocn2atm}/g" \
    -e "s/_cplwav_/${cplwav:-.false.}/g" \
    -e "s/_cplwav2atm_/${cplwav2atm:-.false.}/g" \
    -e "s/_merge_import_/${merge_import:-.false.}/g" \
    input.nml.tmp > input.nml

fi # if regional

fi # if not cdeps datm

if [ $gtype = regional ]; then

if [ ${run_ocean} = yes ];  then
  # Copy hycom related files
  ${NCP} ${WORKhafs}/intercom/hycominit/hycom_settings hycom_settings
  hycom_basin=$(grep RUNmodIDout ./hycom_settings | cut -c20-)
  # copy IC/BC
  ${NCP} ${WORKhafs}/intercom/hycominit/restart_out.a restart_in.a
  ${NCP} ${WORKhafs}/intercom/hycominit/restart_out.b restart_in.b
  # copy forcing
  ${NCP} ${WORKhafs}/intercom/hycominit/forcing* .
  ${NLN} forcing.presur.a forcing.mslprs.a
  ${NLN} forcing.presur.b forcing.mslprs.b
  # copy fix
  ${NCP} ${FIXhycom}/hafs_${hycom_basin}.basin.regional.depth.a regional.depth.a
  ${NCP} ${FIXhycom}/hafs_${hycom_basin}.basin.regional.depth.b regional.depth.b
  ${NCP} ${FIXhycom}/hafs_${hycom_basin}.basin.regional.grid.a regional.grid.a
  ${NCP} ${FIXhycom}/hafs_${hycom_basin}.basin.regional.grid.b regional.grid.b
  ${NCP} ${FIXhycom}/hafs_${hycom_basin}.basin.forcing.chl.a forcing.chl.a
  ${NCP} ${FIXhycom}/hafs_${hycom_basin}.basin.forcing.chl.b forcing.chl.b
  ${NCP} ${FIXhycom}/hafs_${hycom_basin}.basin.iso.sigma.a iso.sigma.a
  ${NCP} ${FIXhycom}/hafs_${hycom_basin}.basin.iso.sigma.b iso.sigma.b
  ${NCP} ${FIXhycom}/hafs_${hycom_basin}.basin.relax.ssh.a relax.ssh.a
  ${NCP} ${FIXhycom}/hafs_${hycom_basin}.basin.relax.ssh.b relax.ssh.b
  ${NCP} ${FIXhycom}/hafs_${hycom_basin}.basin.tbaric.a tbaric.a
  ${NCP} ${FIXhycom}/hafs_${hycom_basin}.basin.tbaric.b tbaric.b
  ${NCP} ${FIXhycom}/hafs_${hycom_basin}.basin.thkdf4.a thkdf4.a
  ${NCP} ${FIXhycom}/hafs_${hycom_basin}.basin.thkdf4.b thkdf4.b
  ${NCP} ${FIXhycom}/hafs_${hycom_basin}.basin.veldf2.a veldf2.a
  ${NCP} ${FIXhycom}/hafs_${hycom_basin}.basin.veldf2.b veldf2.b
  ${NCP} ${FIXhycom}/hafs_${hycom_basin}.basin.veldf4.a veldf4.a
  ${NCP} ${FIXhycom}/hafs_${hycom_basin}.basin.veldf4.b veldf4.b
  ${NCP} ${FIXhycom}/hafs_${hycom_basin}.basin.relax.rmu.a relax.rmu.a
  ${NCP} ${FIXhycom}/hafs_${hycom_basin}.basin.relax.rmu.b relax.rmu.b
  # copy parms
  ${NCP} ${PARMhycom}/hafs_${hycom_basin}.basin.fcst.blkdat.input blkdat.input
  ${NCP} ${PARMhycom}/hafs_${hycom_basin}.basin.ports.input ports.input
  ${NCP} ${PARMhycom}/hafs_${hycom_basin}.basin.patch.input.${ocn_tasks} patch.input
  # create hycom limits
  ${USHhafs}/hafs_hycom_limits.py ${CDATE}
fi #if [ ${run_ocean} = yes ]; then

if [ ${run_wave} = yes ]; then
  # link ww3 related files
  ${NLN} ${COMhafs}/${out_prefix}.mod_def.ww3 mod_def.ww3
  ${NLN} ${COMhafs}/${out_prefix}.wind.ww3 wind.ww3
  ${NLN} ${COMhafs}/${out_prefix}.current.ww3 current.ww3
  ${NLN} ${COMhafs}/${out_prefix}.restart_init.ww3 restart.ww3
  ${NLN} ${COMhafs}/${out_prefix}.nest.ww3 nest.ww3
  # copy parms
  ${NCP} ${PARMww3}/ww3_multi.inp_tmpl ./ww3_multi.inp_tmpl
  # generate ww3_multi.inp
  EDATE=$($NDATE +${NHRS} ${CDATE})
  RDATE=$($NDATE +6 ${CDATE})
  RUN_BEG="${CDATE:0:8} ${CDATE:8:2}0000"
  FLD_BEG="${RUN_BEG}"
  PNT_BEG="${RUN_BEG}"
  RST_BEG="${RUN_BEG}"
  RUN_END="${EDATE:0:8} ${EDATE:8:2}0000"
  FLD_END="${RUN_END}"
  PNT_END="${RUN_END}"
  RST_END="${RDATE:0:8} ${RDATE:8:2}0000"
  FLD_DT=$((3600*${NOUTHRS}))
  PNT_DT=$((3600*${NOUTHRS}))
  RST_DT=$((3600*6))
  if [[ ${cpl_atm_wave} == *"sidebyside" ]]; then
    CPL_WND="native"
  else
    CPL_WND="CPL:native"
  fi

  sed -e "s/<u:CPL_WND>/${CPL_WND}/g" \
      -e "s/<u:RUN_BEG>/${RUN_BEG}/g" \
      -e "s/<u:RUN_END>/${RUN_END}/g" \
      -e "s/<u:FLD_BEG>/${FLD_BEG}/g" \
      -e "s/<i:FLD_DT>/${FLD_DT}/g" \
      -e "s/<u:FLD_END>/${FLD_END}/g" \
      -e "s/<u:PNT_BEG>/${PNT_BEG}/g" \
      -e "s/<i:PNT_DT>/${PNT_DT}/g" \
      -e "s/<u:PNT_END>/${PNT_END}/g" \
      -e "s/<u:RST_BEG>/${RST_BEG}/g" \
      -e "s/<i:RST_DT>/${RST_DT}/g" \
      -e "s/<u:RST_END>/${RST_END}/g" \
    ./ww3_multi.inp_tmpl > ./ww3_multi.inp
fi #if [ ${run_wave} = yes ]; then

# Pass along the grid_spec.nc, atmos_static.nc, oro_data.nc from the prior cycle if exist
if [ ${ENSDA} = YES ]; then
  if [ -s ${COMhafsprior}/RESTART_ens/mem${ENSID}/grid_spec.nc ]; then
    ${NCP} -p ${COMhafsprior}/RESTART_ens/mem${ENSID}/grid_spec.nc RESTART/
  fi
  if [ -s ${COMhafsprior}/RESTART_ens/mem${ENSID}/atmos_static.nc ]; then
    ${NCP} -p ${COMhafsprior}/RESTART_ens/mem${ENSID}/atmos_static.nc RESTART/
  fi
  if [ -s ${COMhafsprior}/RESTART_ens/mem${ENSID}/oro_data.nc ]; then
    ${NCP} -p ${COMhafsprior}/RESTART_ens/mem${ENSID}/oro_data.nc RESTART/
  fi
else
  if [ -s ${COMhafsprior}/RESTART/grid_spec.nc ]; then
    ${NCP} -p ${COMhafsprior}/RESTART/grid_spec.nc RESTART/
  fi
  if [ -s ${COMhafsprior}/RESTART/atmos_static.nc ]; then
    ${NCP} -p ${COMhafsprior}/RESTART/atmos_static.nc RESTART/
  fi
  if [ -s ${COMhafsprior}/RESTART/oro_data.nc ]; then
    ${NCP} -p ${COMhafsprior}/RESTART/oro_data.nc RESTART/
  fi
fi

fi #if [ $gtype = nest ]; then

# Generate diag_table, model_configure from their tempelates
yr=$(echo $CDATE | cut -c1-4)
mn=$(echo $CDATE | cut -c5-6)
dy=$(echo $CDATE | cut -c7-8)
cat > temp << EOF
${yr}${mn}${dy}.${cyc}Z.${CASE}.32bit.non-hydro
$yr $mn $dy $cyc 0 0
EOF

enddate=`${NDATE} +${NHRS} $CDATE`
endyr=`echo $enddate | cut -c1-4`

if [ ${run_datm} = no ];  then
cat temp diag_table.tmp > diag_table
fi

#---------------------------------------------------
# Copy CDEPS input, parm, and fix files if required.
#---------------------------------------------------

if [ ${run_datm} = yes ];  then
  datm_source=${DATM_SOURCE:-ERA5}
  ${NCP} ${PARMforecast}/model_configure.tmp .
  ${NLN} ${mesh_atm} INPUT/DATM_ESMF_mesh.nc
  ${NLN} "$datm_input_path"/DATM_input*nc INPUT/

  # Generate docn.streams from template specific to the model:
  ${NCP} ${PARMhafs}/cdeps/datm_$( echo "$datm_source" | tr A-Z a-z ).streams datm.streams
  for file in INPUT/DATM_input*nc ; do
      if [[ -s "$file" ]] ; then
      sed -i "/^stream_data_files01:/ s/$/\ \"INPUT\/$(basename $file)\"/" datm.streams
      fi
  done
  sed -i "s/_yearFirst_/$yr/g" datm.streams
  sed -i "s/_yearLast_/$endyr/g" datm.streams
  sed -i "s/_mesh_atm_/INPUT\/DATM_ESMF_mesh.nc/g" datm.streams

  # Generate datm_in and nems.configure from model-independent templates:
  ${NCP} ${PARMhafs}/cdeps/datm_in .
  sed -i "s/_mesh_atm_/INPUT\/DATM_ESMF_mesh.nc/g" datm_in

  ${NCP} ${PARMforecast}/nems.configure.cdeps.tmp ./
  sed -e "s/_ATM_petlist_bounds_/${ATM_petlist_bounds}/g" \
      -e "s/_MED_petlist_bounds_/${MED_petlist_bounds}/g" \
      -e "s/_OCN_petlist_bounds_/${OCN_petlist_bounds}/g" \
      -e "s/_cpl_dt_/${cpl_dt}/g" \
      -e "s/_base_dtg_/${CDATE}/g" \
      -e "s/_ocean_start_dtg_/${ocean_start_dtg}/g" \
      -e "s/_end_hour_/${NHRS}/g" \
      -e "s/_merge_import_/${merge_import:-.true.}/g" \
      -e "s/_mesh_atm_/INPUT\/DATM_ESMF_mesh.nc/g" \
      -e "/_mesh_ocn_/d" \
      -e "/_system_type_/d" \
      -e "s/_atm_model_/datm/g" \
      -e "s/_ocn_model_/hycom/g" \
      nems.configure.cdeps.tmp > nems.configure

elif [ ${run_docn} = yes ];  then
  MAKE_MESH_OCN=$( echo "${make_mesh_ocn:-no}" | tr a-z A-Z )
  ${NLN} "$docn_input_path"/DOCN_input*nc INPUT/

  #${NCP} ${PARMhafs}/cdeps/docn_in .
  #${NCP} ${PARMhafs}/cdeps/docn.streams .
  docn_source=${DOCN_SOURCE:-OISST}

  # Generate docn_in from template:
  ${NCP} ${PARMhafs}/cdeps/docn_in docn_in_template
  sed -e "s/_mesh_ocn_/INPUT\/DOCN_ESMF_mesh.nc/g" \
      -e "s/_nx_global_/$docn_mesh_nx_global/g" \
      -e "s/_ny_global_/$docn_mesh_ny_global/g" \
      < docn_in_template > docn_in

  # Generate docn.streams from template specific to the model:
  ${NCP} ${PARMhafs}/cdeps/docn_$( echo "$docn_source" | tr A-Z a-z ).streams docn.streams
  sed -i "s/_yearFirst_/$yr/g" docn.streams
  sed -i "s/_yearLast_/$endyr/g" docn.streams
  sed -i "s/_mesh_ocn_/INPUT\/DOCN_ESMF_mesh.nc/g" docn.streams
  for file in INPUT/oisst*.nc INPUT/sst*.nc INPUT/DOCN_input*.nc ; do
    if [[ -s "$file" ]] ; then
      sed -i "/^stream_data_files01:/ s/$/\ \"INPUT\/$(basename $file)\"/" docn.streams
    fi
  done

  ${NLN} "${mesh_ocn}" INPUT/DOCN_ESMF_mesh.nc

  ${NCP} ${PARMforecast}/nems.configure.cdeps.tmp ./
  sed -e "s/_ATM_petlist_bounds_/${ATM_petlist_bounds}/g" \
      -e "s/_MED_petlist_bounds_/${MED_petlist_bounds}/g" \
      -e "s/_OCN_petlist_bounds_/${OCN_petlist_bounds}/g" \
      -e "s/_cpl_dt_/${cpl_dt}/g" \
      -e "s/_base_dtg_/${CDATE}/g" \
      -e "s/_ocean_start_dtg_/${ocean_start_dtg}/g" \
      -e "s/_end_hour_/${NHRS}/g" \
      -e "s/_merge_import_/${merge_import:-.true.}/g" \
      -e "/_mesh_atm_/d" \
      -e "s/_mesh_ocn_/INPUT\/DOCN_ESMF_mesh.nc/g" \
      -e "s/_system_type_/ufs/g" \
      -e "s/_atm_model_/fv3/g" \
      -e "s/_ocn_model_/docn/g" \
      nems.configure.cdeps.tmp > nems.configure

fi

sed -e "s/_print_esmf_/${print_esmf:-.false.}/g" \
    -e "s/YR/$yr/g" -e "s/MN/$mn/g" -e "s/DY/$dy/g" \
    -e "s/H_R/$cyc/g" -e "s/NHRS/$NHRS/g" \
    -e "s/_dt_atmos_/${dt_atmos}/g" \
    -e "s/_restart_interval_/${restart_interval}/g" \
    -e "s/_quilting_/${quilting}/g" \
    -e "s/_write_groups_/${write_groups}/g" \
    -e "s/_write_tasks_per_group_/${write_tasks_per_group}/g" \
    -e "s/_write_dopost_/${write_dopost:-.false.}/g" \
    -e "s/_output_history_/${output_history:-.true.}/g" \
    -e "s/_app_domain_/${app_domain}/g" \
    -e "s/_OUTPUT_GRID_/$output_grid/g" \
    -e "s/_CEN_LON_/$output_grid_cen_lon/g" \
    -e "s/_CEN_LAT_/$output_grid_cen_lat/g" \
    -e "s/_LON1_/$output_grid_lon1/g" \
    -e "s/_LAT1_/$output_grid_lat1/g" \
    -e "s/_LON2_/$output_grid_lon2/g" \
    -e "s/_LAT2_/$output_grid_lat2/g" \
    -e "s/_DLON_/$output_grid_dlon/g" \
    -e "s/_DLAT_/$output_grid_dlat/g" \
    model_configure.tmp > model_configure

# Copy fix files needed by inline_post
if [ ${write_dopost:-.false.} = .true. ]; then

  ${NCP} ${PARMhafs}/post/itag                    ./itag
  ${NCP} ${PARMhafs}/post/params_grib2_tbl_new    ./params_grib2_tbl_new

if [ ${satpost} = .true. ]; then
  ${NCP} ${PARMhafs}/post/postxconfig-NT-hafs.txt ./postxconfig-NT.txt
  ${NCP} ${PARMhafs}/post/postxconfig-NT-hafs.txt ./postxconfig-NT_FH00.txt
  # Link crtm fix files
  for file in "amsre_aqua" "imgr_g11" "imgr_g12" "imgr_g13" \
    "imgr_g15" "imgr_mt1r" "imgr_mt2" "seviri_m10" \
    "ssmi_f13" "ssmi_f14" "ssmi_f15" "ssmis_f16" \
    "ssmis_f17" "ssmis_f18" "ssmis_f19" "ssmis_f20" \
    "tmi_trmm" "v.seviri_m10" "imgr_insat3d" "abi_gr" "ahi_himawari8" ; do
    ${NLN} ${FIXcrtm}/fix-4-hafs/${file}.TauCoeff.bin ./
    ${NLN} ${FIXcrtm}/fix-4-hafs/${file}.SpcCoeff.bin ./
  done
  for file in "Aerosol" "Cloud" ; do
    ${NLN} ${FIXcrtm}/fix-4-hafs/${file}Coeff.bin ./
  done
  for file in ${FIXcrtm}/fix-4-hafs/*Emis* ; do
    ${NLN} ${file} ./
  done
else
  ${NCP} ${PARMhafs}/post/postxconfig-NT-hafs_nosat.txt ./postxconfig-NT.txt
  ${NCP} ${PARMhafs}/post/postxconfig-NT-hafs_nosat.txt ./postxconfig-NT_FH00.txt
fi

fi

# Copy the fd_nems.yaml file
${NCP} ${HOMEhafs}/sorc/hafs_forecast.fd/tests/parm/fd_nems.yaml ./

# Copy the executable and run the forecast
FORECASTEXEC=${FORECASTEXEC:-${EXEChafs}/hafs_forecast.x}
${NCP} -p ${FORECASTEXEC} ./hafs_forecast.x
${APRUNC} ./hafs_forecast.x 1>out.forecast 2>err.forecast

# Cat out and err into job log
cat ./out.forecast
cat ./err.forecast

if [ $gtype = regional ] && [ ${run_datm} = no ]; then

# Rename the restart files with a proper convention if needed
cd RESTART
CDATEnhrs=`${NDATE} +${NHRS} $CDATE`
PDYnhrs=`echo ${CDATEnhrs} | cut -c1-8`
cycnhrs=`echo ${CDATEnhrs} | cut -c9-10`
if [ -s fv_core.res.nc ]; then
  for file in $(/bin/ls -1 fv*.nc phy_data.nc sfc_data.nc coupler.res)
  do
    mv ${file} ${PDYnhrs}.${cycnhrs}0000.${file}
  done
fi
cd ${DATA}

# Pass over the grid_spec.nc, atmos_static.nc, oro_data.nc if not yet exist
if [ ! -s RESTART/grid_spec.nc ]; then
  ${NCP} -p grid_spec.nc RESTART/
fi
if [ ! -s RESTART/atmos_static.nc ]; then
  ${NCP} -p atmos_static.nc RESTART/
fi
if [ ! -s RESTART/oro_data.nc ]; then
  ${NCP} -pL INPUT/oro_data.nc RESTART/
fi

fi # if [ $gtype = regional ] && [ ${run_datm} = no ]; then

exit<|MERGE_RESOLUTION|>--- conflicted
+++ resolved
@@ -666,7 +666,6 @@
     -e "s/_merge_import_/${merge_import:-.false.}/g" \
     input.nml.tmp > input.nml
 
-<<<<<<< HEAD
 for n in $(seq 1 ${nest_grids})
 do
   inest=$(( ${n} + 1 ))
@@ -676,12 +675,7 @@
   npy_tmp=$( echo ${npy} | cut -d , -f ${n} )
 
   blocksize=$(( ${npy_tmp}/${layouty_tmp} ))
-sed -e "s/_fhmax_/${NHRS}/g" \
-    -e "s/_blocksize_/${blocksize:-64}/g" \
-=======
-blocksize=$(( ${npy}/${layouty} ))
 sed -e "s/_blocksize_/${blocksize:-64}/g" \
->>>>>>> 69a40951
     -e "s/_ccpp_suite_/${ccpp_suite_nest}/g" \
     -e "s/_deflate_level_/${deflate_level:--1}/g" \
     -e "s/_layoutx_/${layoutx_tmp}/g" \
