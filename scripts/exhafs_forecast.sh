--- conflicted
+++ resolved
@@ -385,7 +385,6 @@
 
 ngrids=$(( ${nest_grids} + 1 ))
 glob_pes=$(( ${glob_layoutx} * ${glob_layouty} * 6 ))
-<<<<<<< HEAD
 grid_pes="${glob_pes}"
 for n in $(seq 1 ${nest_grids})
 do
@@ -404,12 +403,8 @@
   ioffset="$ioffset,$(( ($istart_nest_tmp-1)/2 + 1))"
   joffset="$joffset,$(( ($jstart_nest_tmp-1)/2 + 1))"
 done
-=======
-nest_pes=$(( ${layoutx} * ${layouty} ))
-ioffset=$(( (istart_nest-1)/2 + 1))
-joffset=$(( (jstart_nest-1)/2 + 1))
+
 blocksize=$(( ${glob_npy}/${glob_layouty} ))
->>>>>>> 90f6bb33
 
 sed -e "s/_fhmax_/${NHRS}/g" \
     -e "s/_blocksize_/${blocksize:-64}/g" \
@@ -448,7 +443,6 @@
     -e "s/_merge_import_/${merge_import:-.false.}/g" \
     input.nml.tmp > input.nml
 
-<<<<<<< HEAD
 for n in $(seq 1 ${nest_grids})
 do
   inest=$(( ${n} + 1 ))
@@ -457,9 +451,7 @@
   npx_tmp=$( echo ${npx} | cut -d , -f ${n} )
   npy_tmp=$( echo ${npy} | cut -d , -f ${n} )
 
-=======
-blocksize=$(( ${npy}/${layouty} ))
->>>>>>> 90f6bb33
+  blocksize=$(( ${npy_tmp}/${layouty_tmp} ))
 sed -e "s/_fhmax_/${NHRS}/g" \
     -e "s/_blocksize_/${blocksize:-64}/g" \
     -e "s/_ccpp_suite_/${ccpp_suite_nest}/g" \
@@ -476,14 +468,6 @@
     -e "s/_nggps_ic_/${nggps_ic}/g" \
     -e "s/_mountain_/${mountain}/g" \
     -e "s/_warm_start_/${warm_start}/g" \
-    -e "s/_target_lat_/${target_lat}/g" \
-    -e "s/_target_lon_/${target_lon}/g" \
-    -e "s/_stretch_fac_/${stretch_fac}/g" \
-    -e "s/_refinement_/${refine_ratio}/g" \
-    -e "s/_ioffset_/${ioffset}/g" \
-    -e "s/_joffset_/${joffset}/g" \
-    -e "s/_glob_pes_/${glob_pes}/g" \
-    -e "s/_nest_pes_/${nest_pes}/g" \
     -e "s/_levp_/${LEVS}/g" \
     -e "s/_fhswr_/${fhswr:-1800.}/g" \
     -e "s/_fhlwr_/${fhlwr:-1800.}/g" \
